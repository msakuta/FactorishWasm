--- conflicted
+++ resolved
@@ -34,12 +34,9 @@
 rotate-enum = "0.1.0"
 serde-wasm-bindgen = "0.3.0"
 once_cell = "1.8.0"
-<<<<<<< HEAD
 cgmath = "0.18.0"
 vecmath = "1.0.0"
-=======
 smallvec = "1.6.1"
->>>>>>> 71190484
 
 [dev-dependencies]
 wasm-bindgen-test = "0.3.13"
