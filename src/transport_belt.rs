--- conflicted
+++ resolved
@@ -1,20 +1,14 @@
 use super::{
     drop_items::DropItem,
-<<<<<<< HEAD
-    gl::utils::{enable_buffer, Flatten},
+    gl::{
+        utils::{enable_buffer, Flatten},
+        ShaderBundle,
+    },
     structure::{
         ItemResponse, ItemResponseResult, Structure, StructureBundle, StructureComponents,
         StructureDynIter,
     },
-    FactorishState, Position, RotateErr, Rotation, TILE_SIZE,
-=======
-    gl::{
-        utils::{enable_buffer, Flatten},
-        ShaderBundle,
-    },
-    structure::{ItemResponse, ItemResponseResult, Structure, StructureDynIter},
     FactorishState, Position, RotateErr, Rotation, SIM_DELTA_TIME, TILE_SIZE,
->>>>>>> 2eb3499a
 };
 use cgmath::{Matrix3, Matrix4, Rad, Vector2, Vector3};
 use serde::{Deserialize, Serialize};
@@ -37,17 +31,10 @@
     pub(crate) fn transport_item(
         rotation: Rotation,
         item: &DropItem,
-<<<<<<< HEAD
     ) -> Result<ItemResponseResult, JsValue> {
-        let vx = rotation.delta().0;
-        let vy = rotation.delta().1;
-        let ax = if rotation.is_vertical() {
-=======
-    ) -> Result<ItemResponseResult, ()> {
         let vx = rotation.delta().0 as f64 * BELT_SPEED;
         let vy = rotation.delta().1 as f64 * BELT_SPEED;
-        let ax = if rotation.is_vertcial() {
->>>>>>> 2eb3499a
+        let ax = if rotation.is_vertical() {
             (item.x as f64 / TILE_SIZE).floor() * TILE_SIZE + TILE_SIZE / 2.
         } else {
             item.x as f64
@@ -160,23 +147,9 @@
             .ok_or_else(|| js_str!("Shader not found"))?;
         gl.use_program(Some(&shader.program));
         gl.uniform1f(shader.alpha_loc.as_ref(), if is_ghost { 0.5 } else { 1. });
-<<<<<<< HEAD
-        gl.active_texture(GL::TEXTURE0);
-        gl.bind_texture(GL::TEXTURE_2D, Some(&state.assets.tex_belt));
-        enable_buffer(&gl, &state.assets.screen_buffer, 2, shader.vertex_position);
-        let sx = -((state.sim_time * 16.) % 32. / 32.) as f32;
-        gl.uniform_matrix3fv_with_f32_array(
-            shader.tex_transform_loc.as_ref(),
-            false,
-            (Matrix3::from_translation(Vector2::new(sx, 0.))
-                * Matrix3::from_angle_z(Rad(-rotation.angle_rad() as f32)))
-            .flatten(),
-        );
-=======
         TransportBelt::belt_texture_gl(gl, state, shader, |scroll| {
-            scroll * Matrix3::from_angle_z(Rad(-self.rotation.angle_rad() as f32))
+            scroll * Matrix3::from_angle_z(Rad(-rotation.angle_rad() as f32))
         })?;
->>>>>>> 2eb3499a
 
         gl.uniform_matrix4fv_with_f32_array(
             shader.transform_loc.as_ref(),
