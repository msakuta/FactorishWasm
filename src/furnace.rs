use super::{
<<<<<<< HEAD
    burner::Burner,
    factory::Factory,
=======
    gl::utils::{enable_buffer, Flatten},
>>>>>>> 95b1e233
    items::item_to_str,
    serialize_impl,
    structure::{Energy, Structure, StructureBundle, StructureComponents},
    DropItem, FactorishState, Inventory, InventoryTrait, ItemType, Position, Recipe,
};
use cgmath::{Matrix3, Matrix4, Vector2, Vector3};
use once_cell::sync::Lazy;
use serde::{Deserialize, Serialize};
use wasm_bindgen::prelude::*;
use web_sys::{CanvasRenderingContext2d, WebGlRenderingContext as GL};

const FUEL_CAPACITY: usize = 10;

/// A list of fixed recipes, because dynamic get_recipes() can only return a Vec.
static RECIPES: Lazy<[Recipe; 2]> = Lazy::new(|| {
    [
        Recipe::new(
            hash_map!(ItemType::IronOre => 1usize),
            hash_map!(ItemType::IronPlate => 1usize),
            20.,
            50.,
        ),
        Recipe::new(
            hash_map!(ItemType::CopperOre => 1usize),
            hash_map!(ItemType::CopperPlate => 1usize),
            20.,
            50.,
        ),
    ]
});

#[derive(Serialize, Deserialize)]
pub(crate) struct Furnace {}

impl Furnace {
    pub(crate) fn new(position: &Position) -> StructureBundle {
        StructureBundle::new(
            Box::new(Furnace {}),
            Some(*position),
            None,
            Some(Burner {
                inventory: Inventory::new(),
                capacity: FUEL_CAPACITY,
            }),
            Some(Energy {
                value: 0.,
                max: 100.,
            }),
            Some(Factory::new()),
            vec![],
        )
    }
}

impl Structure for Furnace {
    fn name(&self) -> &str {
        "Furnace"
    }

    fn draw(
        &self,
        components: &StructureComponents,
        state: &FactorishState,
        context: &CanvasRenderingContext2d,
        depth: i32,
        _is_toolbar: bool,
    ) -> Result<(), JsValue> {
        if depth != 0 {
            return Ok(());
        };

        let (x, y) = if let Some(position) = &components.position {
            (position.x as f64 * 32., position.y as f64 * 32.)
        } else {
            (0., 0.)
        };
        match state.image_furnace.as_ref() {
            Some(img) => {
                let sx = if let Some((energy, factory)) =
                    components.energy.as_ref().zip(components.factory.as_ref())
                {
                    if factory.progress.is_some() && 0. < energy.value {
                        ((((state.sim_time * 5.) as isize) % 2 + 1) * 32) as f64
                    } else {
                        0.
                    }
                } else {
                    0.
                };
                context.draw_image_with_image_bitmap_and_sw_and_sh_and_dx_and_dy_and_dw_and_dh(
                    &img.bitmap,
                    sx,
                    0.,
                    32.,
                    32.,
                    x,
                    y,
                    32.,
                    32.,
                )?;
            }
            None => return Err(JsValue::from_str("furnace image not available")),
        }
<<<<<<< HEAD
        if !is_toolbar {
            // crate::draw_fuel_alarm!(self, state, context);
=======

        Ok(())
    }

    fn draw_gl(
        &self,
        state: &FactorishState,
        gl: &GL,
        depth: i32,
        is_ghost: bool,
    ) -> Result<(), JsValue> {
        if depth != 0 {
            return Ok(());
        };
        let shader = state
            .assets
            .textured_shader
            .as_ref()
            .ok_or_else(|| js_str!("Shader not found"))?;
        gl.use_program(Some(&shader.program));
        gl.uniform1f(shader.alpha_loc.as_ref(), if is_ghost { 0.5 } else { 1. });
        let (x, y) = (
            self.position.x as f32 + state.viewport.x as f32,
            self.position.y as f32 + state.viewport.y as f32,
        );
        let texture = &state.assets.tex_furnace;
        gl.active_texture(GL::TEXTURE0);
        gl.bind_texture(GL::TEXTURE_2D, Some(texture));
        let sx = if self.progress.is_some() && 0. < self.power {
            (((state.sim_time * 5.) as isize) % 2 + 1) as f32 / 3.
        } else {
            0.
        };
        gl.uniform_matrix3fv_with_f32_array(
            shader.tex_transform_loc.as_ref(),
            false,
            (Matrix3::from_translation(Vector2::new(sx, 0.))
                * Matrix3::from_nonuniform_scale(1. / 3., 1.))
            .flatten(),
        );

        enable_buffer(&gl, &state.assets.screen_buffer, 2, shader.vertex_position);
        gl.uniform_matrix4fv_with_f32_array(
            shader.transform_loc.as_ref(),
            false,
            &(state.get_world_transform()?
                * Matrix4::from_scale(2.)
                * Matrix4::from_translation(Vector3::new(x, y, 0.)))
            .flatten(),
        );
        gl.draw_arrays(GL::TRIANGLE_FAN, 0, 4);

        if !is_ghost {
            crate::draw_fuel_alarm_gl_impl!(self, state, gl);
>>>>>>> 95b1e233
        }

        Ok(())
    }

    fn desc(&self, components: &StructureComponents, _state: &FactorishState) -> String {
        let (energy, factory) =
            if let Some(bundle) = components.energy.as_ref().zip(components.factory.as_ref()) {
                bundle
            } else {
                return "Energy or Factory component not found".to_string();
            };
        format!(
            "{}<br>{}{}",
            if factory.recipe.is_some() {
                // Progress bar
                format!("{}{}{}{}",
                    format!("Progress: {:.0}%<br>", factory.progress.unwrap_or(0.) * 100.),
                    "<div style='position: relative; width: 100px; height: 10px; background-color: #001f1f; margin: 2px; border: 1px solid #3f3f3f'>",
                    format!("<div style='position: absolute; width: {}px; height: 10px; background-color: #ff00ff'></div></div>",
                        factory.progress.unwrap_or(0.) * 100.),
                    format!(r#"Power: {:.1}kJ <div style='position: relative; width: 100px; height: 10px; background-color: #001f1f; margin: 2px; border: 1px solid #3f3f3f'>
                    <div style='position: absolute; width: {}px; height: 10px; background-color: #ff00ff'></div></div>"#,
                    energy.value,
                    if 0. < energy.max { energy.value / energy.max * 100. } else { 0. }),
                    )
            // getHTML(generateItemImage("time", true, this.recipe.time), true) + "<br>" +
            // "Outputs: <br>" +
            // getHTML(generateItemImage(this.recipe.output, true, 1), true) + "<br>";
            } else {
                String::from("No recipe")
            },
            format!("Input Items: <br>{}", factory.input_inventory.describe()),
            format!("Output Items: <br>{}", factory.output_inventory.describe())
        )
    }

<<<<<<< HEAD
    fn input(&mut self, components: &mut StructureComponents, o: &DropItem) -> Result<(), JsValue> {
        let factory = components
            .factory
            .as_mut()
            .ok_or_else(|| js_str!("Furnace without Factory component"))?;
        if factory.recipe.is_none() {
=======
    fn frame_proc(
        &mut self,
        _me: StructureId,
        state: &mut FactorishState,
        _structures: &mut StructureDynIter,
    ) -> Result<FrameProcResult, ()> {
        if self.recipe.is_none() {
            self.recipe = RECIPES
                .iter()
                .find(|recipe| {
                    recipe
                        .input
                        .iter()
                        .all(|(type_, count)| *count <= self.input_inventory.count_item(&type_))
                })
                .cloned();
        }
        if let Some(recipe) = &self.recipe {
            let mut ret = FrameProcResult::None;
            // First, check if we need to refill the energy buffer in order to continue the current work.
            if self.input_inventory.get(&ItemType::CoalOre).is_some() {
                // Refill the energy from the fuel
                if self.power < recipe.power_cost {
                    self.power += COAL_POWER;
                    self.max_power = self.power;
                    self.input_inventory.remove_item(&ItemType::CoalOre);
                    ret = FrameProcResult::InventoryChanged(self.position);
                }
            }

            if self.progress.is_none() {
                // First, check if we have enough ingredients to finish this recipe.
                // If we do, consume the ingredients and start the progress timer.
                // We can't start as soon as the recipe is set because we may not have enough ingredients
                // at the point we set the recipe.
                if recipe
                    .input
                    .iter()
                    .map(|(item, count)| count <= &self.input_inventory.count_item(item))
                    .all(|b| b)
                {
                    for (item, count) in &recipe.input {
                        self.input_inventory.remove_items(item, *count);
                    }
                    self.progress = Some(0.);
                    ret = FrameProcResult::InventoryChanged(self.position);
                } else {
                    self.recipe = None;
                    return Ok(FrameProcResult::None); // Return here to avoid borrow checker
                }
            }

            if let Some(prev_progress) = self.progress {
                // Proceed only if we have sufficient energy in the buffer.
                let progress = (self.power / recipe.power_cost)
                    .min(1. / recipe.recipe_time)
                    .min(1.);
                if state.rng.next() < progress * 10. {
                    state
                        .temp_ents
                        .push(TempEnt::new(&mut state.rng, self.position));
                }
                if 1. <= prev_progress + progress {
                    self.progress = None;

                    // Produce outputs into inventory
                    for output_item in &recipe.output {
                        self.output_inventory.add_item(&output_item.0);
                    }
                    return Ok(FrameProcResult::InventoryChanged(self.position));
                } else {
                    self.progress = Some(prev_progress + progress);
                    self.power -= progress * recipe.power_cost;
                }
            }
            return Ok(ret);
        }
        Ok(FrameProcResult::None)
    }

    fn input(&mut self, o: &DropItem) -> Result<(), JsValue> {
        // Fuels are always welcome.
        if o.type_ == ItemType::CoalOre
            && self.input_inventory.count_item(&ItemType::CoalOre) < FUEL_CAPACITY
        {
            self.input_inventory.add_item(&ItemType::CoalOre);
            return Ok(());
        }

        if self.recipe.is_none() {
>>>>>>> 95b1e233
            match o.type_ {
                ItemType::IronOre => {
                    factory.recipe = Some(Recipe::new(
                        hash_map!(ItemType::IronOre => 1usize),
                        hash_map!(ItemType::IronPlate => 1usize),
                        20.,
                        50.,
                    ));
                }
                ItemType::CopperOre => {
                    factory.recipe = Some(Recipe::new(
                        hash_map!(ItemType::CopperOre => 1usize),
                        hash_map!(ItemType::CopperPlate => 1usize),
                        20.,
                        50.,
                    ));
                }
                _ => {
                    return Err(JsValue::from_str(&format!(
                        "Cannot smelt {}",
                        item_to_str(&o.type_)
                    )))
                }
            }
        }

<<<<<<< HEAD
=======
        if let Some(recipe) = &self.recipe {
            if 0 < recipe.input.count_item(&o.type_) || 0 < recipe.output.count_item(&o.type_) {
                self.input_inventory.add_item(&o.type_);
                return Ok(());
            } else {
                return Err(JsValue::from_str("Item is not part of recipe"));
            }
        }
>>>>>>> 95b1e233
        Err(JsValue::from_str("Recipe is not initialized"))
    }

    fn can_input(&self, item_type: &ItemType) -> bool {
<<<<<<< HEAD
        match *item_type {
            ItemType::IronOre | ItemType::CopperOre => true,
            _ => false,
        }
    }

    fn get_recipes(&self) -> Vec<Recipe> {
        vec![
            Recipe::new(
                hash_map!(ItemType::IronOre => 1usize),
                hash_map!(ItemType::IronPlate => 1usize),
                20.,
                50.,
            ),
            Recipe::new(
                hash_map!(ItemType::CopperOre => 1usize),
                hash_map!(ItemType::CopperPlate => 1usize),
                20.,
                50.,
            ),
        ]
=======
        if *item_type == ItemType::CoalOre
            && self.input_inventory.count_item(item_type) < FUEL_CAPACITY
        {
            return true;
        }
        if let Some(recipe) = &self.recipe {
            recipe.input.get(item_type).is_some()
        } else {
            matches!(item_type, ItemType::IronOre | ItemType::CopperOre)
        }
    }

    fn can_output(&self, _structures: &StructureDynIter) -> Inventory {
        self.output_inventory.clone()
    }

    fn output(&mut self, _state: &mut FactorishState, item_type: &ItemType) -> Result<(), ()> {
        if self.output_inventory.remove_item(item_type) {
            Ok(())
        } else {
            Err(())
        }
    }

    fn inventory(&self, is_input: bool) -> Option<&Inventory> {
        Some(if is_input {
            &self.input_inventory
        } else {
            &self.output_inventory
        })
    }

    fn inventory_mut(&mut self, is_input: bool) -> Option<&mut Inventory> {
        Some(if is_input {
            &mut self.input_inventory
        } else {
            &mut self.output_inventory
        })
    }

    fn destroy_inventory(&mut self) -> Inventory {
        let mut ret = std::mem::take(&mut self.input_inventory);
        ret.merge(std::mem::take(&mut self.output_inventory));
        // Return the ingredients if it was in the middle of processing a recipe.
        if let Some(mut recipe) = self.recipe.take() {
            if self.progress.is_some() {
                ret.merge(std::mem::take(&mut recipe.input));
            }
        }
        ret
    }

    fn get_recipes(&self) -> std::borrow::Cow<[Recipe]> {
        std::borrow::Cow::from(&RECIPES[..])
>>>>>>> 95b1e233
    }

    serialize_impl!();
}<|MERGE_RESOLUTION|>--- conflicted
+++ resolved
@@ -1,13 +1,11 @@
 use super::{
-<<<<<<< HEAD
+    COAL_POWER,
     burner::Burner,
     factory::Factory,
-=======
     gl::utils::{enable_buffer, Flatten},
->>>>>>> 95b1e233
     items::item_to_str,
     serialize_impl,
-    structure::{Energy, Structure, StructureBundle, StructureComponents},
+    structure::{StructureId, Energy, Structure, StructureBundle, StructureComponents, StructureDynIter, FrameProcResult},
     DropItem, FactorishState, Inventory, InventoryTrait, ItemType, Position, Recipe,
 };
 use cgmath::{Matrix3, Matrix4, Vector2, Vector3};
@@ -108,16 +106,13 @@
             }
             None => return Err(JsValue::from_str("furnace image not available")),
         }
-<<<<<<< HEAD
-        if !is_toolbar {
-            // crate::draw_fuel_alarm!(self, state, context);
-=======
 
         Ok(())
     }
 
     fn draw_gl(
         &self,
+        components: &StructureComponents,
         state: &FactorishState,
         gl: &GL,
         depth: i32,
@@ -126,6 +121,9 @@
         if depth != 0 {
             return Ok(());
         };
+        let position = components.position.ok_or_else(|| js_str!("Furnace without Position"))?;
+        let factory = components.factory.as_ref().ok_or_else(|| js_str!("Furnace without Factory"))?;
+        let energy = components.energy.as_ref().ok_or_else(|| js_str!("Furnace without Energy"))?;
         let shader = state
             .assets
             .textured_shader
@@ -134,13 +132,13 @@
         gl.use_program(Some(&shader.program));
         gl.uniform1f(shader.alpha_loc.as_ref(), if is_ghost { 0.5 } else { 1. });
         let (x, y) = (
-            self.position.x as f32 + state.viewport.x as f32,
-            self.position.y as f32 + state.viewport.y as f32,
+            position.x as f32 + state.viewport.x as f32,
+            position.y as f32 + state.viewport.y as f32,
         );
         let texture = &state.assets.tex_furnace;
         gl.active_texture(GL::TEXTURE0);
         gl.bind_texture(GL::TEXTURE_2D, Some(texture));
-        let sx = if self.progress.is_some() && 0. < self.power {
+        let sx = if factory.progress.is_some() && 0. < energy.value {
             (((state.sim_time * 5.) as isize) % 2 + 1) as f32 / 3.
         } else {
             0.
@@ -165,8 +163,9 @@
         gl.draw_arrays(GL::TRIANGLE_FAN, 0, 4);
 
         if !is_ghost {
-            crate::draw_fuel_alarm_gl_impl!(self, state, gl);
->>>>>>> 95b1e233
+            if factory.recipe.is_some() && energy.value == 0. {
+                crate::gl::draw_fuel_alarm_gl(components, state, gl)?;
+            }
         }
 
         Ok(())
@@ -204,105 +203,58 @@
         )
     }
 
-<<<<<<< HEAD
+    fn frame_proc(
+        &mut self,
+        _me: StructureId,
+        components: &mut StructureComponents,
+        _state: &mut FactorishState,
+        _structures: &mut StructureDynIter,
+    ) -> Result<FrameProcResult, ()> {
+        let position = components.position.ok_or_else(|| ())?;
+        let factory = components.factory.as_mut().ok_or_else(|| ())?;
+        let energy = components.energy.as_mut().ok_or_else(|| ())?;
+        if factory.recipe.is_none() {
+            factory.recipe = RECIPES
+                .iter()
+                .find(|recipe| {
+                    recipe
+                        .input
+                        .iter()
+                        .all(|(type_, count)| *count <= factory.input_inventory.count_item(&type_))
+                })
+                .cloned();
+        }
+        if let Some(recipe) = &factory.recipe {
+            let mut ret = FrameProcResult::None;
+            // First, check if we need to refill the energy buffer in order to continue the current work.
+            if factory.input_inventory.get(&ItemType::CoalOre).is_some() {
+                // Refill the energy from the fuel
+                if energy.value < recipe.power_cost {
+                    energy.value += COAL_POWER;
+                    energy.max = energy.value;
+                    factory.input_inventory.remove_item(&ItemType::CoalOre);
+                    ret = FrameProcResult::InventoryChanged(position);
+                }
+            }
+
+            return Ok(ret);
+        }
+        Ok(FrameProcResult::None)
+    }
+
     fn input(&mut self, components: &mut StructureComponents, o: &DropItem) -> Result<(), JsValue> {
         let factory = components
             .factory
             .as_mut()
             .ok_or_else(|| js_str!("Furnace without Factory component"))?;
+        if o.type_ == ItemType::CoalOre
+            && factory.input_inventory.count_item(&ItemType::CoalOre) < FUEL_CAPACITY
+        {
+            factory.input_inventory.add_item(&ItemType::CoalOre);
+            return Ok(());
+        }
+
         if factory.recipe.is_none() {
-=======
-    fn frame_proc(
-        &mut self,
-        _me: StructureId,
-        state: &mut FactorishState,
-        _structures: &mut StructureDynIter,
-    ) -> Result<FrameProcResult, ()> {
-        if self.recipe.is_none() {
-            self.recipe = RECIPES
-                .iter()
-                .find(|recipe| {
-                    recipe
-                        .input
-                        .iter()
-                        .all(|(type_, count)| *count <= self.input_inventory.count_item(&type_))
-                })
-                .cloned();
-        }
-        if let Some(recipe) = &self.recipe {
-            let mut ret = FrameProcResult::None;
-            // First, check if we need to refill the energy buffer in order to continue the current work.
-            if self.input_inventory.get(&ItemType::CoalOre).is_some() {
-                // Refill the energy from the fuel
-                if self.power < recipe.power_cost {
-                    self.power += COAL_POWER;
-                    self.max_power = self.power;
-                    self.input_inventory.remove_item(&ItemType::CoalOre);
-                    ret = FrameProcResult::InventoryChanged(self.position);
-                }
-            }
-
-            if self.progress.is_none() {
-                // First, check if we have enough ingredients to finish this recipe.
-                // If we do, consume the ingredients and start the progress timer.
-                // We can't start as soon as the recipe is set because we may not have enough ingredients
-                // at the point we set the recipe.
-                if recipe
-                    .input
-                    .iter()
-                    .map(|(item, count)| count <= &self.input_inventory.count_item(item))
-                    .all(|b| b)
-                {
-                    for (item, count) in &recipe.input {
-                        self.input_inventory.remove_items(item, *count);
-                    }
-                    self.progress = Some(0.);
-                    ret = FrameProcResult::InventoryChanged(self.position);
-                } else {
-                    self.recipe = None;
-                    return Ok(FrameProcResult::None); // Return here to avoid borrow checker
-                }
-            }
-
-            if let Some(prev_progress) = self.progress {
-                // Proceed only if we have sufficient energy in the buffer.
-                let progress = (self.power / recipe.power_cost)
-                    .min(1. / recipe.recipe_time)
-                    .min(1.);
-                if state.rng.next() < progress * 10. {
-                    state
-                        .temp_ents
-                        .push(TempEnt::new(&mut state.rng, self.position));
-                }
-                if 1. <= prev_progress + progress {
-                    self.progress = None;
-
-                    // Produce outputs into inventory
-                    for output_item in &recipe.output {
-                        self.output_inventory.add_item(&output_item.0);
-                    }
-                    return Ok(FrameProcResult::InventoryChanged(self.position));
-                } else {
-                    self.progress = Some(prev_progress + progress);
-                    self.power -= progress * recipe.power_cost;
-                }
-            }
-            return Ok(ret);
-        }
-        Ok(FrameProcResult::None)
-    }
-
-    fn input(&mut self, o: &DropItem) -> Result<(), JsValue> {
-        // Fuels are always welcome.
-        if o.type_ == ItemType::CoalOre
-            && self.input_inventory.count_item(&ItemType::CoalOre) < FUEL_CAPACITY
-        {
-            self.input_inventory.add_item(&ItemType::CoalOre);
-            return Ok(());
-        }
-
-        if self.recipe.is_none() {
->>>>>>> 95b1e233
             match o.type_ {
                 ItemType::IronOre => {
                     factory.recipe = Some(Recipe::new(
@@ -329,99 +281,43 @@
             }
         }
 
-<<<<<<< HEAD
-=======
-        if let Some(recipe) = &self.recipe {
+        if let Some(recipe) = &factory.recipe {
             if 0 < recipe.input.count_item(&o.type_) || 0 < recipe.output.count_item(&o.type_) {
-                self.input_inventory.add_item(&o.type_);
+                factory.input_inventory.add_item(&o.type_);
                 return Ok(());
             } else {
                 return Err(JsValue::from_str("Item is not part of recipe"));
             }
         }
->>>>>>> 95b1e233
         Err(JsValue::from_str("Recipe is not initialized"))
     }
 
-    fn can_input(&self, item_type: &ItemType) -> bool {
-<<<<<<< HEAD
-        match *item_type {
-            ItemType::IronOre | ItemType::CopperOre => true,
-            _ => false,
-        }
-    }
-
-    fn get_recipes(&self) -> Vec<Recipe> {
-        vec![
-            Recipe::new(
-                hash_map!(ItemType::IronOre => 1usize),
-                hash_map!(ItemType::IronPlate => 1usize),
-                20.,
-                50.,
-            ),
-            Recipe::new(
-                hash_map!(ItemType::CopperOre => 1usize),
-                hash_map!(ItemType::CopperPlate => 1usize),
-                20.,
-                50.,
-            ),
-        ]
-=======
+    fn can_input(&self, components: &StructureComponents, item_type: &ItemType) -> bool {
+        let factory = if let Some(factory) = components
+            .factory
+            .as_ref() {
+                factory
+            } else {
+                return false;
+            };
+        // match *item_type {
+        //     ItemType::IronOre | ItemType::CopperOre => true,
+        //     _ => false,
+        // }
         if *item_type == ItemType::CoalOre
-            && self.input_inventory.count_item(item_type) < FUEL_CAPACITY
+            && factory.input_inventory.count_item(item_type) < FUEL_CAPACITY
         {
             return true;
         }
-        if let Some(recipe) = &self.recipe {
+        if let Some(recipe) = &factory.recipe {
             recipe.input.get(item_type).is_some()
         } else {
             matches!(item_type, ItemType::IronOre | ItemType::CopperOre)
         }
     }
 
-    fn can_output(&self, _structures: &StructureDynIter) -> Inventory {
-        self.output_inventory.clone()
-    }
-
-    fn output(&mut self, _state: &mut FactorishState, item_type: &ItemType) -> Result<(), ()> {
-        if self.output_inventory.remove_item(item_type) {
-            Ok(())
-        } else {
-            Err(())
-        }
-    }
-
-    fn inventory(&self, is_input: bool) -> Option<&Inventory> {
-        Some(if is_input {
-            &self.input_inventory
-        } else {
-            &self.output_inventory
-        })
-    }
-
-    fn inventory_mut(&mut self, is_input: bool) -> Option<&mut Inventory> {
-        Some(if is_input {
-            &mut self.input_inventory
-        } else {
-            &mut self.output_inventory
-        })
-    }
-
-    fn destroy_inventory(&mut self) -> Inventory {
-        let mut ret = std::mem::take(&mut self.input_inventory);
-        ret.merge(std::mem::take(&mut self.output_inventory));
-        // Return the ingredients if it was in the middle of processing a recipe.
-        if let Some(mut recipe) = self.recipe.take() {
-            if self.progress.is_some() {
-                ret.merge(std::mem::take(&mut recipe.input));
-            }
-        }
-        ret
-    }
-
     fn get_recipes(&self) -> std::borrow::Cow<[Recipe]> {
         std::borrow::Cow::from(&RECIPES[..])
->>>>>>> 95b1e233
     }
 
     serialize_impl!();
