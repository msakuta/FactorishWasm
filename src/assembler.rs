--- conflicted
+++ resolved
@@ -1,20 +1,12 @@
 use super::{
-<<<<<<< HEAD
     factory::Factory,
+    inventory::InventoryTrait,
     items::get_item_image_url,
     serialize_impl,
     structure::{
         Energy, Structure, StructureBundle, StructureComponents, StructureDynIter, StructureId,
     },
-    FactorishState, FrameProcResult, InventoryTrait, ItemType, Position, Recipe, TILE_SIZE,
-=======
-    drop_items::DropItem,
-    inventory::{Inventory, InventoryTrait},
-    items::get_item_image_url,
-    serialize_impl,
-    structure::{Structure, StructureDynIter, StructureId},
     FactorishState, FrameProcResult, ItemType, Position, Recipe, TILE_SIZE,
->>>>>>> 84ccef08
 };
 use serde::{Deserialize, Serialize};
 use wasm_bindgen::prelude::*;
