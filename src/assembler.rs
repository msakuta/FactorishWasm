use super::{
<<<<<<< HEAD
    factory::Factory,
    inventory::InventoryTrait,
=======
    drop_items::DropItem,
    gl::{
        utils::{enable_buffer, Flatten},
        ShaderBundle,
    },
    inventory::{Inventory, InventoryTrait},
>>>>>>> 95b1e233
    items::get_item_image_url,
    serialize_impl,
    structure::{
        Energy, Structure, StructureBundle, StructureComponents, StructureDynIter, StructureId,
    },
    FactorishState, FrameProcResult, ItemType, Position, Recipe, TILE_SIZE,
};
use cgmath::{Matrix3, Matrix4, Vector2, Vector3};
use serde::{Deserialize, Serialize};
use wasm_bindgen::prelude::*;
use web_sys::{CanvasRenderingContext2d, WebGlRenderingContext as GL};

fn generate_item_image(item_image: &str, icon_size: bool, count: usize) -> String {
    let size = 32;
    format!("<div style=\"background-image: url('{}'); width: {}px; height: {}px; display: inline-block\"     draggable='false'>{}</div>",
        item_image, size, size,
    if icon_size && 0 < count {
        format!("<span class='overlay noselect' style='position: relative; display: inline-block; width: {}px; height: {}px'>{}</span>", size, size, count)
    } else {
        "".to_string()
    })
}

#[derive(Serialize, Deserialize)]
pub(crate) struct Assembler {}

impl Assembler {
    pub(crate) fn new(position: &Position) -> StructureBundle {
        StructureBundle::new(
            Box::new(Assembler {}),
            Some(*position),
            None,
            None,
            Some(Energy {
                value: 0.,
                max: 100.,
            }),
            Some(Factory::new()),
            vec![],
        )
    }
}

impl Structure for Assembler {
    fn name(&self) -> &str {
        "Assembler"
    }

    fn draw(
        &self,
        components: &StructureComponents,
        state: &FactorishState,
        context: &CanvasRenderingContext2d,
        depth: i32,
        _is_toolbar: bool,
    ) -> Result<(), JsValue> {
        let (x, y) = if let Some(position) = &components.position {
            (position.x as f64 * TILE_SIZE, position.y as f64 * TILE_SIZE)
        } else {
            (0., 0.)
        };
        if depth == 0 {
            match state.image_assembler.as_ref() {
                Some(img) => {
                    let sx = if let Some((energy, factory)) =
                        components.energy.as_ref().zip(components.factory.as_ref())
                    {
                        if factory.progress.is_some() && 0. < energy.value {
                            ((((state.sim_time * 5.) as isize) % 4) * 32) as f64
                        } else {
                            0.
                        }
                    } else {
                        0.
                    };
                    context
                        .draw_image_with_image_bitmap_and_sw_and_sh_and_dx_and_dy_and_dw_and_dh(
                            &img.bitmap,
                            sx,
                            0.,
                            TILE_SIZE,
                            TILE_SIZE,
                            x,
                            y,
                            TILE_SIZE,
                            TILE_SIZE,
                        )?;
                }
                None => return Err(JsValue::from_str("assembler image not available")),
            }
            return Ok(());
        }
<<<<<<< HEAD
        if let Some((
            energy,
            Factory {
                recipe: Some(_recipe),
                ..
            },
        )) = components.energy.as_ref().zip(components.factory.as_ref())
        {
            if !is_toolbar && energy.value == 0. && state.sim_time % 1. < 0.5 {
                if let Some(img) = state.image_electricity_alarm.as_ref() {
                    context.draw_image_with_image_bitmap(&img.bitmap, x, y)?;
                } else {
                    return js_err!("electricity alarm image not available");
                }
=======

        Ok(())
    }

    fn draw_gl(
        &self,
        state: &FactorishState,
        gl: &GL,
        depth: i32,
        is_ghost: bool,
    ) -> Result<(), JsValue> {
        let (x, y) = (
            self.position.x as f32 + state.viewport.x as f32,
            self.position.y as f32 + state.viewport.y as f32,
        );

        let get_shader = || -> Result<&ShaderBundle, JsValue> {
            let shader = state
                .assets
                .textured_shader
                .as_ref()
                .ok_or_else(|| js_str!("Shader not found"))?;
            gl.use_program(Some(&shader.program));
            gl.uniform1f(shader.alpha_loc.as_ref(), if is_ghost { 0.5 } else { 1. });
            Ok(shader)
        };

        let shape = |shader: &ShaderBundle| -> Result<(), JsValue> {
            enable_buffer(&gl, &state.assets.screen_buffer, 2, shader.vertex_position);
            gl.uniform_matrix4fv_with_f32_array(
                shader.transform_loc.as_ref(),
                false,
                (state.get_world_transform()?
                    * Matrix4::from_scale(2.)
                    * Matrix4::from_translation(Vector3::new(x, y, 0.)))
                .flatten(),
            );
            Ok(())
        };

        match depth {
            0 => {
                let shader = get_shader()?;
                gl.active_texture(GL::TEXTURE0);
                gl.bind_texture(GL::TEXTURE_2D, Some(&state.assets.tex_assembler));
                let sx = if self.progress.is_some() && 0. < self.power {
                    (((state.sim_time * 5.) as isize) % 4 + 1) as f32
                } else {
                    0.
                };
                gl.uniform_matrix3fv_with_f32_array(
                    shader.tex_transform_loc.as_ref(),
                    false,
                    (Matrix3::from_nonuniform_scale(1. / 4., 1.)
                        * Matrix3::from_translation(Vector2::new(sx, 0.)))
                    .flatten(),
                );

                shape(shader)?;
                gl.draw_arrays(GL::TRIANGLE_FAN, 0, 4);
>>>>>>> 95b1e233
            }
            2 => {
                if !is_ghost
                    && self.recipe.is_some()
                    && self.power == 0.
                    && state.sim_time % 1. < 0.5
                {
                    let shader = get_shader()?;
                    gl.active_texture(GL::TEXTURE0);
                    gl.bind_texture(GL::TEXTURE_2D, Some(&state.assets.tex_electricity_alarm));
                    gl.uniform_matrix3fv_with_f32_array(
                        shader.tex_transform_loc.as_ref(),
                        false,
                        Matrix3::from_scale(1.).flatten(),
                    );

                    shape(shader)?;
                    gl.draw_arrays(GL::TRIANGLE_FAN, 0, 4);
                }
            }
            _ => (),
        }
        Ok(())
    }

    fn desc(&self, components: &StructureComponents, _state: &FactorishState) -> String {
        let (energy, factory) =
            if let Some(bundle) = components.energy.as_ref().zip(components.factory.as_ref()) {
                bundle
            } else {
                return "Energy or Factory component not found".to_string();
            };
        format!(
            "{}<br>{}{}",
            if let Some(recipe) = &factory.recipe {
                // Progress bar
                format!("{}{}{}{}",
                    format!("Progress: {:.0}%<br>", factory.progress.unwrap_or(0.) * 100.),
                    "<div style='position: relative; width: 100px; height: 10px; background-color: #001f1f; margin: 2px; border: 1px solid #3f3f3f'>",
                    format!("<div style='position: absolute; width: {}px; height: 10px; background-color: #ff00ff'></div></div>",
                        factory.progress.unwrap_or(0.) * 100.),
                    format!(r#"Power: {:.1}kJ <div style='position: relative; width: 100px; height: 10px; background-color: #001f1f; margin: 2px; border: 1px solid #3f3f3f'>
                    <div style='position: absolute; width: {}px; height: 10px; background-color: #ff00ff'></div></div>"#,
                    energy.value,
                    if 0. < energy.max { energy.value / energy.max * 100. } else { 0. }),
                    )
                + &generate_item_image(&_state.image_time.as_ref().unwrap().url, true, recipe.recipe_time as usize) + "<br>" +
                "Outputs: <br>" +
                &recipe.output.iter()
                    .map(|item| format!("{}<br>", &generate_item_image(get_item_image_url(_state, &item.0), true, *item.1)))
                    .fold::<String, _>("".to_string(), |a, s| a + &s)
            } else {
                String::from("No recipe")
            },
            format!("Input Items: <br>{}", factory.input_inventory.describe()),
            format!("Output Items: <br>{}", factory.output_inventory.describe())
        )
    }

    fn frame_proc(
        &mut self,
        me: StructureId,
        components: &mut StructureComponents,
        state: &mut FactorishState,
        structures: &mut StructureDynIter,
    ) -> Result<FrameProcResult, ()> {
        if let StructureComponents {
            position: Some(position),
            energy: Some(energy),
            factory:
                Some(Factory {
                    recipe: Some(recipe),
                    ..
                }),
            ..
        } = components
        {
            let mut ret = FrameProcResult::None;
            // First, check if we need to refill the energy buffer in order to continue the current work.
            // Refill the energy from the fuel
            if energy.value < recipe.power_cost {
                let mut accumulated = 0.;
                for network in &state
                    .power_networks
                    .iter()
                    .find(|network| network.sinks.contains(&me))
                {
                    for id in network.sources.iter() {
                        if let Some(source) = structures.get_mut(*id) {
                            let demand = energy.max - energy.value - accumulated;
                            if let Some(energy) = source.dynamic.power_outlet(demand) {
                                accumulated += energy;
                                // console_log!("draining {:?}kJ of energy with {:?} demand, from {:?}, accumulated {:?}", energy, demand, structure.name(), accumulated);
                            }
                        }
                    }
                }
<<<<<<< HEAD
                energy.value += accumulated;
                ret = FrameProcResult::InventoryChanged(*position);
=======
                self.power += accumulated;
>>>>>>> 95b1e233
            }

            return Ok(ret);
        }
        Ok(FrameProcResult::None)
    }

<<<<<<< HEAD
    fn get_recipes(&self) -> Vec<Recipe> {
        vec![
            Recipe::new(
                hash_map!(ItemType::IronPlate => 2usize),
                hash_map!(ItemType::Gear => 1usize),
                20.,
                50.,
            ),
            Recipe::new(
                hash_map!(ItemType::IronPlate => 1usize, ItemType::Gear => 1usize),
                hash_map!(ItemType::TransportBelt => 1usize),
                20.,
                50.,
            ),
            Recipe::new(
                hash_map!(ItemType::TransportBelt => 2, ItemType::Gear => 2),
                hash_map!(ItemType::Splitter => 1),
                25.,
                40.,
            ),
            Recipe::new(
                hash_map!(ItemType::IronPlate => 5usize),
                hash_map!(ItemType::Chest => 1usize),
                20.,
                50.,
            ),
            Recipe::new(
                hash_map!(ItemType::StoneOre => 5usize),
                hash_map!(ItemType::Furnace => 1usize),
                20.,
                20.,
            ),
            Recipe::new(
                hash_map!(ItemType::CopperPlate => 1usize),
                hash_map!(ItemType::CopperWire => 2usize),
                20.,
                20.,
            ),
            Recipe::new(
                hash_map!(ItemType::IronPlate => 1, ItemType::CopperWire => 3usize),
                hash_map!(ItemType::Circuit => 1usize),
                20.,
                50.,
            ),
            Recipe::new(
                hash_map!(ItemType::IronPlate => 5, ItemType::Gear => 5, ItemType::Circuit => 3),
                hash_map!(ItemType::Assembler => 1),
                20.,
                120.,
            ),
            Recipe::new(
                hash_map!(ItemType::IronPlate => 1, ItemType::Gear => 1, ItemType::Circuit => 1),
                hash_map!(ItemType::Inserter => 1),
                20.,
                20.,
            ),
            Recipe::new(
                hash_map!(ItemType::IronPlate => 1, ItemType::Gear => 5, ItemType::Circuit => 3),
                hash_map!(ItemType::OreMine => 1),
                100.,
                100.,
            ),
            Recipe::new(
                hash_map!(ItemType::IronPlate => 2),
                hash_map!(ItemType::Pipe => 1),
                20.,
                20.,
            ),
            Recipe::new(
                hash_map!(ItemType::IronPlate => 5, ItemType::Gear => 5),
                hash_map!(ItemType::OffshorePump => 1),
                150.,
                150.,
            ),
            Recipe::new(
                hash_map!(ItemType::IronPlate => 5, ItemType::CopperPlate => 5),
                hash_map!(ItemType::Boiler => 1),
                100.,
                100.,
            ),
            Recipe::new(
                hash_map!(ItemType::IronPlate => 5, ItemType::Gear => 5, ItemType::CopperPlate => 5),
                hash_map!(ItemType::SteamEngine => 1),
                200.,
                200.,
            ),
            Recipe::new(
                hash_map!(ItemType::IronPlate => 2, ItemType::CopperWire => 2),
                hash_map!(ItemType::ElectPole => 1),
                20.,
                20.,
            ),
        ]
=======
    fn input(&mut self, o: &DropItem) -> Result<(), JsValue> {
        if let Some(recipe) = &self.recipe {
            if 0 < recipe.input.count_item(&o.type_) || 0 < recipe.output.count_item(&o.type_) {
                self.input_inventory.add_item(&o.type_);
                return Ok(());
            } else {
                return Err(JsValue::from_str("Item is not part of recipe"));
            }
        }
        Err(JsValue::from_str("Recipe is not initialized"))
    }

    fn can_output(&self, _structures: &StructureDynIter) -> Inventory {
        self.output_inventory.clone()
    }

    fn output(&mut self, _state: &mut FactorishState, item_type: &ItemType) -> Result<(), ()> {
        if self.output_inventory.remove_item(item_type) {
            Ok(())
        } else {
            Err(())
        }
    }

    fn inventory(&self, is_input: bool) -> Option<&Inventory> {
        Some(if is_input {
            &self.input_inventory
        } else {
            &self.output_inventory
        })
    }

    fn inventory_mut(&mut self, is_input: bool) -> Option<&mut Inventory> {
        Some(if is_input {
            &mut self.input_inventory
        } else {
            &mut self.output_inventory
        })
    }

    fn destroy_inventory(&mut self) -> Inventory {
        let mut ret = std::mem::take(&mut self.input_inventory);
        ret.merge(std::mem::take(&mut self.output_inventory));
        // Return the ingredients if it was in the middle of processing a recipe.
        if let Some(mut recipe) = self.recipe.take() {
            if self.progress.is_some() {
                ret.merge(std::mem::take(&mut recipe.input));
            }
        }
        ret
    }

    fn get_recipes(&self) -> std::borrow::Cow<[Recipe]> {
        static RECIPES: once_cell::sync::Lazy<Vec<Recipe>> = once_cell::sync::Lazy::new(|| {
            vec![
                Recipe::new(
                    hash_map!(ItemType::IronPlate => 2usize),
                    hash_map!(ItemType::Gear => 1usize),
                    20.,
                    50.,
                ),
                Recipe::new(
                    hash_map!(ItemType::IronPlate => 1usize, ItemType::Gear => 1usize),
                    hash_map!(ItemType::TransportBelt => 1usize),
                    20.,
                    50.,
                ),
                Recipe::new(
                    hash_map!(ItemType::TransportBelt => 1, ItemType::Gear => 2),
                    hash_map!(ItemType::UndergroundBelt => 1usize),
                    20.,
                    50.,
                ),
                Recipe::new(
                    hash_map!(ItemType::TransportBelt => 2, ItemType::Gear => 2),
                    hash_map!(ItemType::Splitter => 1),
                    25.,
                    40.,
                ),
                Recipe::new(
                    hash_map!(ItemType::IronPlate => 5usize),
                    hash_map!(ItemType::Chest => 1usize),
                    20.,
                    50.,
                ),
                Recipe::new(
                    hash_map!(ItemType::StoneOre => 5usize),
                    hash_map!(ItemType::Furnace => 1usize),
                    20.,
                    20.,
                ),
                Recipe::new(
                    hash_map!(ItemType::CopperPlate => 1usize),
                    hash_map!(ItemType::CopperWire => 2usize),
                    20.,
                    20.,
                ),
                Recipe::new(
                    hash_map!(ItemType::IronPlate => 1, ItemType::CopperWire => 3usize),
                    hash_map!(ItemType::Circuit => 1usize),
                    20.,
                    50.,
                ),
                Recipe::new(
                    hash_map!(ItemType::IronPlate => 5, ItemType::Gear => 5, ItemType::Circuit => 3),
                    hash_map!(ItemType::Assembler => 1),
                    20.,
                    120.,
                ),
                Recipe::new(
                    hash_map!(ItemType::IronPlate => 1, ItemType::Gear => 1, ItemType::Circuit => 1),
                    hash_map!(ItemType::Inserter => 1),
                    20.,
                    20.,
                ),
                Recipe::new(
                    hash_map!(ItemType::IronPlate => 1, ItemType::Gear => 5, ItemType::Circuit => 3),
                    hash_map!(ItemType::OreMine => 1),
                    100.,
                    100.,
                ),
                Recipe::new(
                    hash_map!(ItemType::IronPlate => 2),
                    hash_map!(ItemType::Pipe => 1),
                    20.,
                    20.,
                ),
                Recipe::new(
                    hash_map!(ItemType::IronPlate => 5, ItemType::Gear => 5),
                    hash_map!(ItemType::OffshorePump => 1),
                    150.,
                    150.,
                ),
                Recipe::new(
                    hash_map!(ItemType::IronPlate => 5, ItemType::CopperPlate => 5),
                    hash_map!(ItemType::Boiler => 1),
                    100.,
                    100.,
                ),
                Recipe::new(
                    hash_map!(ItemType::IronPlate => 5, ItemType::Gear => 5, ItemType::CopperPlate => 5),
                    hash_map!(ItemType::SteamEngine => 1),
                    200.,
                    200.,
                ),
                Recipe::new(
                    hash_map!(ItemType::IronPlate => 2, ItemType::CopperWire => 2),
                    hash_map!(ItemType::ElectPole => 1),
                    20.,
                    20.,
                ),
            ]
        });

        std::borrow::Cow::from(&RECIPES[..])
>>>>>>> 95b1e233
    }

    fn select_recipe(&mut self, factory: &mut Factory, index: usize) -> Result<bool, JsValue> {
        factory.recipe = Some(
            self.get_recipes()
                .get(index)
                .ok_or_else(|| js_str!("recipes index out of bound {:?}", index))?
                .clone(),
        );
        Ok(true)
    }

    fn power_sink(&self) -> bool {
        true
    }

    serialize_impl!();
}<|MERGE_RESOLUTION|>--- conflicted
+++ resolved
@@ -1,15 +1,10 @@
 use super::{
-<<<<<<< HEAD
     factory::Factory,
-    inventory::InventoryTrait,
-=======
-    drop_items::DropItem,
     gl::{
         utils::{enable_buffer, Flatten},
         ShaderBundle,
     },
-    inventory::{Inventory, InventoryTrait},
->>>>>>> 95b1e233
+    inventory::InventoryTrait,
     items::get_item_image_url,
     serialize_impl,
     structure::{
@@ -102,36 +97,23 @@
             }
             return Ok(());
         }
-<<<<<<< HEAD
-        if let Some((
-            energy,
-            Factory {
-                recipe: Some(_recipe),
-                ..
-            },
-        )) = components.energy.as_ref().zip(components.factory.as_ref())
-        {
-            if !is_toolbar && energy.value == 0. && state.sim_time % 1. < 0.5 {
-                if let Some(img) = state.image_electricity_alarm.as_ref() {
-                    context.draw_image_with_image_bitmap(&img.bitmap, x, y)?;
-                } else {
-                    return js_err!("electricity alarm image not available");
-                }
-=======
-
         Ok(())
     }
 
     fn draw_gl(
         &self,
+        components: &StructureComponents,
         state: &FactorishState,
         gl: &GL,
         depth: i32,
         is_ghost: bool,
     ) -> Result<(), JsValue> {
+        let position = components.position.ok_or_else(|| js_str!("Assembler without Position"))?;
+        let factory = components.factory.as_ref().ok_or_else(|| js_str!("Assembler without Factory"))?;
+        let energy = components.energy.as_ref().ok_or_else(|| js_str!("Assembler without Energy"))?;
         let (x, y) = (
-            self.position.x as f32 + state.viewport.x as f32,
-            self.position.y as f32 + state.viewport.y as f32,
+            position.x as f32 + state.viewport.x as f32,
+            position.y as f32 + state.viewport.y as f32,
         );
 
         let get_shader = || -> Result<&ShaderBundle, JsValue> {
@@ -163,7 +145,7 @@
                 let shader = get_shader()?;
                 gl.active_texture(GL::TEXTURE0);
                 gl.bind_texture(GL::TEXTURE_2D, Some(&state.assets.tex_assembler));
-                let sx = if self.progress.is_some() && 0. < self.power {
+                let sx = if factory.progress.is_some() && 0. < energy.value {
                     (((state.sim_time * 5.) as isize) % 4 + 1) as f32
                 } else {
                     0.
@@ -178,25 +160,29 @@
 
                 shape(shader)?;
                 gl.draw_arrays(GL::TRIANGLE_FAN, 0, 4);
->>>>>>> 95b1e233
             }
             2 => {
-                if !is_ghost
-                    && self.recipe.is_some()
-                    && self.power == 0.
-                    && state.sim_time % 1. < 0.5
+                if let Some((
+                    energy,
+                    Factory {
+                        recipe: Some(_recipe),
+                        ..
+                    },
+                )) = components.energy.as_ref().zip(components.factory.as_ref())
                 {
-                    let shader = get_shader()?;
-                    gl.active_texture(GL::TEXTURE0);
-                    gl.bind_texture(GL::TEXTURE_2D, Some(&state.assets.tex_electricity_alarm));
-                    gl.uniform_matrix3fv_with_f32_array(
-                        shader.tex_transform_loc.as_ref(),
-                        false,
-                        Matrix3::from_scale(1.).flatten(),
-                    );
-
-                    shape(shader)?;
-                    gl.draw_arrays(GL::TRIANGLE_FAN, 0, 4);
+                    if !is_ghost && energy.value == 0. && state.sim_time % 1. < 0.5 {
+                        let shader = get_shader()?;
+                        gl.active_texture(GL::TEXTURE0);
+                        gl.bind_texture(GL::TEXTURE_2D, Some(&state.assets.tex_electricity_alarm));
+                        gl.uniform_matrix3fv_with_f32_array(
+                            shader.tex_transform_loc.as_ref(),
+                            false,
+                            Matrix3::from_scale(1.).flatten(),
+                        );
+
+                        shape(shader)?;
+                        gl.draw_arrays(GL::TRIANGLE_FAN, 0, 4);
+                    }
                 }
             }
             _ => (),
@@ -276,164 +262,13 @@
                         }
                     }
                 }
-<<<<<<< HEAD
                 energy.value += accumulated;
                 ret = FrameProcResult::InventoryChanged(*position);
-=======
-                self.power += accumulated;
->>>>>>> 95b1e233
             }
 
             return Ok(ret);
         }
         Ok(FrameProcResult::None)
-    }
-
-<<<<<<< HEAD
-    fn get_recipes(&self) -> Vec<Recipe> {
-        vec![
-            Recipe::new(
-                hash_map!(ItemType::IronPlate => 2usize),
-                hash_map!(ItemType::Gear => 1usize),
-                20.,
-                50.,
-            ),
-            Recipe::new(
-                hash_map!(ItemType::IronPlate => 1usize, ItemType::Gear => 1usize),
-                hash_map!(ItemType::TransportBelt => 1usize),
-                20.,
-                50.,
-            ),
-            Recipe::new(
-                hash_map!(ItemType::TransportBelt => 2, ItemType::Gear => 2),
-                hash_map!(ItemType::Splitter => 1),
-                25.,
-                40.,
-            ),
-            Recipe::new(
-                hash_map!(ItemType::IronPlate => 5usize),
-                hash_map!(ItemType::Chest => 1usize),
-                20.,
-                50.,
-            ),
-            Recipe::new(
-                hash_map!(ItemType::StoneOre => 5usize),
-                hash_map!(ItemType::Furnace => 1usize),
-                20.,
-                20.,
-            ),
-            Recipe::new(
-                hash_map!(ItemType::CopperPlate => 1usize),
-                hash_map!(ItemType::CopperWire => 2usize),
-                20.,
-                20.,
-            ),
-            Recipe::new(
-                hash_map!(ItemType::IronPlate => 1, ItemType::CopperWire => 3usize),
-                hash_map!(ItemType::Circuit => 1usize),
-                20.,
-                50.,
-            ),
-            Recipe::new(
-                hash_map!(ItemType::IronPlate => 5, ItemType::Gear => 5, ItemType::Circuit => 3),
-                hash_map!(ItemType::Assembler => 1),
-                20.,
-                120.,
-            ),
-            Recipe::new(
-                hash_map!(ItemType::IronPlate => 1, ItemType::Gear => 1, ItemType::Circuit => 1),
-                hash_map!(ItemType::Inserter => 1),
-                20.,
-                20.,
-            ),
-            Recipe::new(
-                hash_map!(ItemType::IronPlate => 1, ItemType::Gear => 5, ItemType::Circuit => 3),
-                hash_map!(ItemType::OreMine => 1),
-                100.,
-                100.,
-            ),
-            Recipe::new(
-                hash_map!(ItemType::IronPlate => 2),
-                hash_map!(ItemType::Pipe => 1),
-                20.,
-                20.,
-            ),
-            Recipe::new(
-                hash_map!(ItemType::IronPlate => 5, ItemType::Gear => 5),
-                hash_map!(ItemType::OffshorePump => 1),
-                150.,
-                150.,
-            ),
-            Recipe::new(
-                hash_map!(ItemType::IronPlate => 5, ItemType::CopperPlate => 5),
-                hash_map!(ItemType::Boiler => 1),
-                100.,
-                100.,
-            ),
-            Recipe::new(
-                hash_map!(ItemType::IronPlate => 5, ItemType::Gear => 5, ItemType::CopperPlate => 5),
-                hash_map!(ItemType::SteamEngine => 1),
-                200.,
-                200.,
-            ),
-            Recipe::new(
-                hash_map!(ItemType::IronPlate => 2, ItemType::CopperWire => 2),
-                hash_map!(ItemType::ElectPole => 1),
-                20.,
-                20.,
-            ),
-        ]
-=======
-    fn input(&mut self, o: &DropItem) -> Result<(), JsValue> {
-        if let Some(recipe) = &self.recipe {
-            if 0 < recipe.input.count_item(&o.type_) || 0 < recipe.output.count_item(&o.type_) {
-                self.input_inventory.add_item(&o.type_);
-                return Ok(());
-            } else {
-                return Err(JsValue::from_str("Item is not part of recipe"));
-            }
-        }
-        Err(JsValue::from_str("Recipe is not initialized"))
-    }
-
-    fn can_output(&self, _structures: &StructureDynIter) -> Inventory {
-        self.output_inventory.clone()
-    }
-
-    fn output(&mut self, _state: &mut FactorishState, item_type: &ItemType) -> Result<(), ()> {
-        if self.output_inventory.remove_item(item_type) {
-            Ok(())
-        } else {
-            Err(())
-        }
-    }
-
-    fn inventory(&self, is_input: bool) -> Option<&Inventory> {
-        Some(if is_input {
-            &self.input_inventory
-        } else {
-            &self.output_inventory
-        })
-    }
-
-    fn inventory_mut(&mut self, is_input: bool) -> Option<&mut Inventory> {
-        Some(if is_input {
-            &mut self.input_inventory
-        } else {
-            &mut self.output_inventory
-        })
-    }
-
-    fn destroy_inventory(&mut self) -> Inventory {
-        let mut ret = std::mem::take(&mut self.input_inventory);
-        ret.merge(std::mem::take(&mut self.output_inventory));
-        // Return the ingredients if it was in the middle of processing a recipe.
-        if let Some(mut recipe) = self.recipe.take() {
-            if self.progress.is_some() {
-                ret.merge(std::mem::take(&mut recipe.input));
-            }
-        }
-        ret
     }
 
     fn get_recipes(&self) -> std::borrow::Cow<[Recipe]> {
@@ -539,7 +374,6 @@
         });
 
         std::borrow::Cow::from(&RECIPES[..])
->>>>>>> 95b1e233
     }
 
     fn select_recipe(&mut self, factory: &mut Factory, index: usize) -> Result<bool, JsValue> {
