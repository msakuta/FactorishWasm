--- conflicted
+++ resolved
@@ -314,15 +314,11 @@
                     )?;
                 }
             }
-<<<<<<< HEAD
-            2 => draw_direction_arrow_gl((x, y), &rotation, state, gl)?,
-=======
             2 => {
                 if state.alt_mode {
-                    draw_direction_arrow_gl((x, y), &self.rotation, state, gl)?
+                    draw_direction_arrow_gl((x, y), &rotation, state, gl)?
                 }
             }
->>>>>>> 05b3101e
             _ => panic!("render depth not covered: {}", depth),
         }
 
