--- conflicted
+++ resolved
@@ -332,16 +332,11 @@
         state: &mut FactorishState,
         structures: &mut StructureDynIter,
     ) -> Result<FrameProcResult, ()> {
-<<<<<<< HEAD
         let position = components.position.as_ref().ok_or(())?;
         let rotation = components.rotation.as_ref().ok_or(())?;
         let input_position = position.add(rotation.delta_inv());
         let output_position = position.add(rotation.delta());
-=======
-        let input_position = self.position.add(self.rotation.delta_inv());
-        let output_position = self.position.add(self.rotation.delta());
         let delta_time = 1. / 0.05 / 60.;
->>>>>>> 2eb3499a
 
         if self.hold_item.is_none() {
             if self.cooldown <= delta_time {
