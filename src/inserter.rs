--- conflicted
+++ resolved
@@ -1,19 +1,14 @@
 use super::{
     draw_direction_arrow,
     drop_items::DropItem,
-<<<<<<< HEAD
-    items::{render_drop_item, ItemType},
     structure::{
         RotateErr, Structure, StructureBundle, StructureComponents, StructureDynIter, StructureId,
     },
-=======
     gl::{
         draw_direction_arrow_gl,
         utils::{enable_buffer, Flatten},
     },
     items::{render_drop_item, render_drop_item_mat_gl, ItemType},
-    structure::{RotateErr, Structure, StructureDynIter, StructureId},
->>>>>>> 95b1e233
     FactorishState, FrameProcResult, Inventory, InventoryTrait, Position, Rotation,
 };
 use cgmath::{Matrix3, Matrix4, Rad, Vector2, Vector3};
@@ -80,27 +75,21 @@
             .ok_or_else(|| js_str!("Others do not have position"))?;
         if other_position == input_position {
             self.input_structure = if construct { Some(other_id) } else { None };
-<<<<<<< HEAD
             console_log!(
                 "Inserter{:?}: {} input_structure {:?}",
                 position,
                 if construct { "set" } else { "unset" },
                 other_id
             );
-=======
->>>>>>> 95b1e233
         }
         if other_position == output_position {
             self.output_structure = if construct { Some(other_id) } else { None };
-<<<<<<< HEAD
             console_log!(
                 "Inserter{:?}: {} output_structure {:?}",
                 position,
                 if construct { "set" } else { "unset" },
                 other_id
             );
-=======
->>>>>>> 95b1e233
         }
         Ok(())
     }
@@ -203,14 +192,17 @@
 
     fn draw_gl(
         &self,
+        components: &StructureComponents,
         state: &FactorishState,
         gl: &GL,
         depth: i32,
         is_ghost: bool,
     ) -> Result<(), JsValue> {
+        let position = components.position.ok_or_else(|| js_str!("Inserter without Position"))?;
+        let rotation = components.rotation.ok_or_else(|| js_str!("Inserter without Rotation"))?;
         let (x, y) = (
-            self.position.x as f32 + state.viewport.x as f32,
-            self.position.y as f32 + state.viewport.y as f32,
+            position.x as f32 + state.viewport.x as f32,
+            position.y as f32 + state.viewport.y as f32,
         );
         match depth {
             0 => {
@@ -253,7 +245,7 @@
 
                 enable_buffer(&gl, &state.assets.screen_buffer, 2, shader.vertex_position);
 
-                let angles = self.get_arm_angles();
+                let angles = self.get_arm_angles(components);
 
                 const JOINT_POS: (f32, f32) = (0.5, 0.625);
 
@@ -318,7 +310,7 @@
                     )?;
                 }
             }
-            2 => draw_direction_arrow_gl((x, y), &self.rotation, state, gl)?,
+            2 => draw_direction_arrow_gl((x, y), &rotation, state, gl)?,
             _ => panic!("render depth not covered: {}", depth),
         }
 
@@ -342,16 +334,10 @@
                 self.cooldown = 0.;
                 let ret = FrameProcResult::None;
 
-<<<<<<< HEAD
-                let mut try_hold = |structures: &StructureDynIter, type_| -> bool {
-                    if let Some(structure) =
-                        self.output_structure.map(|id| structures.get(id)).flatten()
-=======
                 let mut try_hold = |structures: &mut StructureDynIter, type_| -> bool {
                     if let Some(structure) = self.output_structure.and_then(|id| structures.get(id))
->>>>>>> 95b1e233
                     {
-                        if structure.dynamic.can_input(&type_) || structure.dynamic.movable() {
+                        if structure.can_input(&type_) || structure.dynamic.movable() {
                             // ret = FrameProcResult::InventoryChanged(output_position);
                             self.hold_item = Some(type_);
                             self.cooldown += INSERTER_TIME;
@@ -488,12 +474,8 @@
         &mut self,
         components: &mut StructureComponents,
         other_id: StructureId,
-<<<<<<< HEAD
         other: &StructureBundle,
-=======
-        other: &dyn Structure,
         _others: &StructureDynIter,
->>>>>>> 95b1e233
         construct: bool,
     ) -> Result<(), JsValue> {
         self.on_construction_common(components, other_id, other, construct)
@@ -512,10 +494,23 @@
         Ok(())
     }
 
-<<<<<<< HEAD
+    fn desc(&self, _components: &StructureComponents, state: &FactorishState) -> String {
+        format!(
+            "Input: {:?} {}<br>Output: {:?}",
+            self.input_structure,
+            self.input_structure
+                .and_then(|id| state.structures.get(id.id as usize))
+                .and_then(|s| s.bundle.as_ref())
+                .map(|bundle| bundle.dynamic.name())
+                .unwrap_or("Not found"),
+            self.output_structure
+        )
+    }
+
     fn rotate(
         &mut self,
         components: &mut StructureComponents,
+        _state: &mut FactorishState,
         others: &StructureDynIter,
     ) -> Result<(), RotateErr> {
         if let Some(ref mut rotation) = components.rotation {
@@ -527,30 +522,6 @@
             Ok(())
         } else {
             Err(RotateErr::NotSupported)
-=======
-    fn desc(&self, state: &FactorishState) -> String {
-        format!(
-            "Input: {:?} {}<br>Output: {:?}",
-            self.input_structure,
-            self.input_structure
-                .and_then(|id| state.structures.get(id.id as usize))
-                .and_then(|s| s.dynamic.as_deref())
-                .map(|d| d.name())
-                .unwrap_or("Not found"),
-            self.output_structure
-        )
-    }
-
-    fn rotate(
-        &mut self,
-        _state: &mut FactorishState,
-        others: &StructureDynIter,
-    ) -> Result<(), RotateErr> {
-        self.rotation = self.rotation.next();
-        for (id, s) in others.dyn_iter_id() {
-            self.on_construction_common(id, s, true)
-                .map_err(RotateErr::Other)?;
->>>>>>> 95b1e233
         }
     }
 
