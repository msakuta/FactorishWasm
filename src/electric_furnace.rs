--- conflicted
+++ resolved
@@ -6,17 +6,11 @@
         utils::{enable_buffer, Flatten},
     },
     serialize_impl,
-<<<<<<< HEAD
-    structure::Energy,
-    structure::{Structure, StructureBundle, StructureComponents, StructureDynIter, StructureId},
-    FactorishState, FrameProcResult, InventoryTrait, Position, Recipe,
-=======
-    structure::{
+    structure::{StructureBundle, StructureComponents, StructureId, Energy,
         default_add_inventory, Structure, StructureDynIter, StructureId, RECIPE_CAPACITY_MULTIPLIER,
     },
     DropItem, FactorishState, FrameProcResult, Inventory, InventoryTrait, ItemType, Position,
     Recipe, TILE_SIZE,
->>>>>>> 9f074a64
 };
 use cgmath::{Matrix3, Matrix4, Vector2, Vector3};
 use serde::{Deserialize, Serialize};
@@ -27,7 +21,6 @@
 pub(crate) struct ElectricFurnace {}
 
 impl ElectricFurnace {
-<<<<<<< HEAD
     pub(crate) fn new(position: &Position) -> StructureBundle {
         StructureBundle::new(
             Box::new(ElectricFurnace {}),
@@ -41,18 +34,16 @@
             Some(Factory::new()),
             vec![],
         )
-=======
-    pub(crate) fn new(position: &Position) -> Self {
-        ElectricFurnace {
-            position: *position,
-            input_inventory: Inventory::new(),
-            output_inventory: Inventory::new(),
-            progress: None,
-            power: 0.,
-            max_power: 20.,
-            recipe: None,
-        }
->>>>>>> 9f074a64
+    // pub(crate) fn new(position: &Position) -> Self {
+    //     ElectricFurnace {
+    //         position: *position,
+    //         input_inventory: Inventory::new(),
+    //         output_inventory: Inventory::new(),
+    //         progress: None,
+    //         power: 0.,
+    //         max_power: 20.,
+    //         recipe: None,
+    //     }
     }
 }
 
@@ -310,104 +301,12 @@
         Ok(FrameProcResult::None)
     }
 
-<<<<<<< HEAD
-=======
-    fn input(&mut self, o: &DropItem) -> Result<(), JsValue> {
-        if self.recipe.is_none() {
-            if let Some(recipe) = RECIPES
-                .iter()
-                .find(|recipe| recipe.input.contains_key(&o.type_))
-            {
-                self.recipe = Some(recipe.clone());
-            } else {
-                return Err(JsValue::from_str(&format!(
-                    "Cannot smelt {}",
-                    item_to_str(&o.type_)
-                )));
-            }
-        }
-
-        if 0 < default_add_inventory(self, InventoryType::Input, &o.type_, 1) {
-            Ok(())
-        } else {
-            Err(JsValue::from_str("Item is not part of recipe"))
-        }
-    }
-
-    fn can_input(&self, item_type: &ItemType) -> bool {
-        if let Some(recipe) = &self.recipe {
-            recipe
-                .input
-                .get(item_type)
-                .map(|count| {
-                    self.input_inventory.count_item(item_type) < *count * RECIPE_CAPACITY_MULTIPLIER
-                })
-                .unwrap_or(false)
-        } else {
-            RECIPES
-                .iter()
-                .any(|recipe| recipe.input.contains_key(item_type))
-        }
-    }
-
-    fn can_output(&self, _structures: &StructureDynIter) -> Inventory {
-        self.output_inventory.clone()
-    }
-
-    fn output(&mut self, _state: &mut FactorishState, item_type: &ItemType) -> Result<(), ()> {
-        if self.output_inventory.remove_item(item_type) {
-            Ok(())
-        } else {
-            Err(())
-        }
-    }
-
-    fn inventory(&self, invtype: InventoryType) -> Option<&Inventory> {
-        Some(match invtype {
-            InventoryType::Input => &self.input_inventory,
-            InventoryType::Output => &self.output_inventory,
-            _ => return None,
-        })
-    }
-
-    fn inventory_mut(&mut self, invtype: InventoryType) -> Option<&mut Inventory> {
-        Some(match invtype {
-            InventoryType::Input => &mut self.input_inventory,
-            InventoryType::Output => &mut self.output_inventory,
-            _ => return None,
-        })
-    }
-
-    fn destroy_inventory(&mut self) -> Inventory {
-        let mut ret = std::mem::take(&mut self.input_inventory);
-        ret.merge(std::mem::take(&mut self.output_inventory));
-        // Return the ingredients if it was in the middle of processing a recipe.
-        if let Some(mut recipe) = self.recipe.take() {
-            if self.progress.is_some() {
-                ret.merge(std::mem::take(&mut recipe.input));
-            }
-        }
-        ret
-    }
-
->>>>>>> 9f074a64
     fn get_recipes(&self) -> std::borrow::Cow<[Recipe]> {
         std::borrow::Cow::from(&RECIPES[..])
     }
 
     fn auto_recipe(&self) -> bool {
         true
-<<<<<<< HEAD
-=======
-    }
-
-    fn get_selected_recipe(&self) -> Option<&Recipe> {
-        self.recipe.as_ref()
-    }
-
-    fn get_progress(&self) -> Option<f64> {
-        self.progress
->>>>>>> 9f074a64
     }
 
     fn power_sink(&self) -> bool {
