use super::{
<<<<<<< HEAD
    pipe::Pipe,
    structure::{DynIterMut, Structure, StructureBundle, StructureComponents},
    FactorishState, FrameProcResult, Position,
=======
    dyn_iter::DynIterMut, pipe::Pipe, structure::Structure, FactorishState, FrameProcResult,
    Position,
>>>>>>> 501f7337
};
use serde::{Deserialize, Serialize};
use wasm_bindgen::prelude::*;
use web_sys::CanvasRenderingContext2d;

use std::cmp::Eq;

#[derive(Eq, PartialEq, Clone, Copy, Debug, Serialize, Deserialize)]
pub(crate) enum FluidType {
    Water,
    Steam,
}

#[derive(Serialize, Deserialize)]
pub(crate) struct FluidBox {
    pub type_: Option<FluidType>,
    pub amount: f64,
    pub max_amount: f64,
    pub input_enable: bool,
    pub output_enable: bool,
    pub connect_to: [bool; 4],
    pub filter: Option<FluidType>, // permits undefined
}

impl FluidBox {
    pub(crate) fn new(input_enable: bool, output_enable: bool, connect_to: [bool; 4]) -> Self {
        Self {
            type_: None,
            amount: 0.,
            max_amount: 100.,
            input_enable,
            output_enable,
            connect_to,
            filter: None,
        }
    }

    fn set_type(mut self, type_: &FluidType) -> Self {
        self.type_ = Some(*type_);
        self
    }

    pub(crate) fn desc(&self) -> String {
        let amount_ratio = self.amount / self.max_amount * 100.;
        // Progress bar
        format!("{}{}{}",
            format!("{}: {:.0}%<br>", self.type_.map(|v| format!("{:?}", v)).unwrap_or_else(|| "None".to_string()), amount_ratio),
            "<div style='position: relative; width: 100px; height: 10px; background-color: #001f1f; margin: 2px; border: 1px solid #3f3f3f'>",
            format!("<div style='position: absolute; width: {}px; height: 10px; background-color: #ff00ff'></div></div>",
                amount_ratio),
            )
    }

    pub(crate) fn simulate(
        &mut self,
        position: &Position,
        state: &mut FactorishState,
<<<<<<< HEAD
        structures: &mut dyn Iterator<Item = &mut StructureBundle>,
=======
        structures: &mut dyn DynIterMut<Item = Box<dyn Structure>>,
>>>>>>> 501f7337
    ) {
        let mut _biggest_flow_idx = -1;
        let mut biggest_flow_amount = 1e-3; // At least this amount of flow is required for displaying flow direction
                                            // In an unlikely event, a fluid box without either input or output ports has nothing to do
        if self.amount == 0. || !self.input_enable && !self.output_enable {
            return;
        }
        let rel_dir = [[-1, 0], [0, -1], [1, 0], [0, 1]];
        let connect_list = self
            .connect_to
            .iter()
            .enumerate()
            .filter(|(_, c)| **c)
            .map(|(i, _)| i)
            .collect::<Vec<_>>();
        for i in connect_list {
            let dir_idx = i % 4;
            let pos = Position {
                x: position.x + rel_dir[dir_idx][0],
                y: position.y + rel_dir[dir_idx][1],
            };
            if pos.x < 0 || state.width <= pos.x as u32 || pos.y < 0 || state.height <= pos.y as u32
            {
                continue;
            }
<<<<<<< HEAD
            if let Some(structure) = structures
                .map(|s| s)
                .find(|s| s.components.position == Some(pos))
            {
=======
            if let Some(structure) = structures.dyn_iter_mut().find(|s| *s.position() == pos) {
>>>>>>> 501f7337
                let mut process_fluid_box = |self_box: &mut FluidBox, fluid_box: &mut FluidBox| {
                    // Different types of fluids won't mix
                    if 0. < fluid_box.amount
                        && 0. < self_box.amount
                        && fluid_box.type_ != self_box.type_
                        && fluid_box.type_.is_some()
                    {
                        return;
                    }
                    let pressure = fluid_box.amount - self_box.amount;
                    if 0. < pressure {
                        return;
                    }
                    let flow = pressure * 0.1;
                    // Check input/output valve state
                    if if flow < 0. {
                        !self_box.output_enable
                            || !fluid_box.input_enable
                            || fluid_box.filter.is_some() && fluid_box.filter != self_box.type_
                    } else {
                        !self_box.input_enable
                            || !fluid_box.output_enable
                            || self_box.filter.is_some() && self_box.filter != fluid_box.type_
                    } {
                        return;
                    }
                    fluid_box.amount -= flow;
                    self_box.amount += flow;
                    if flow < 0. {
                        fluid_box.type_ = self_box.type_;
                    } else {
                        self_box.type_ = fluid_box.type_;
                    }
                    if biggest_flow_amount < flow.abs() {
                        biggest_flow_amount = flow;
                        _biggest_flow_idx = i as isize;
                    }
                };
                if let Some(fluid_boxes) = structure.dynamic.fluid_box_mut() {
                    for fluid_box in fluid_boxes {
                        process_fluid_box(self, fluid_box);
                    }
                }
            }
        }
    }
}

#[derive(Serialize, Deserialize)]
pub(crate) struct WaterWell {
    output_fluid_box: FluidBox,
}

impl WaterWell {
    pub(crate) fn new() -> Self {
        WaterWell {
            output_fluid_box: FluidBox::new(false, true, [false; 4]).set_type(&FluidType::Water),
        }
    }
}

impl Structure for WaterWell {
    fn name(&self) -> &str {
        "Water Well"
    }

    fn draw(
        &self,
        components: &StructureComponents,
        state: &FactorishState,
        context: &CanvasRenderingContext2d,
        depth: i32,
        _is_toolbar: bool,
    ) -> Result<(), JsValue> {
        if depth != 0 {
            return Ok(());
        };
        Pipe::draw_int(self, components, state, context, depth, false)?;
        let (x, y) = if let Some(position) = components.position {
            (position.x as f64 * 32., position.y as f64 * 32.)
        } else {
            (0., 0.)
        };
        match state.image_water_well.as_ref() {
            Some(img) => {
                context.draw_image_with_image_bitmap(&img.bitmap, x, y)?;
            }
            None => return Err(JsValue::from_str("furnace image not available")),
        }

        Ok(())
    }

    fn desc(&self, _components: &StructureComponents, _state: &FactorishState) -> String {
        format!(
            "{}<br>{}",
            self.output_fluid_box.desc(),
            "Outputs: Water<br>",
        )
    }

    fn frame_proc(
        &mut self,
        components: &mut StructureComponents,
        state: &mut FactorishState,
        structures: &mut dyn DynIterMut<Item = StructureBundle>,
    ) -> Result<FrameProcResult, ()> {
        self.output_fluid_box.amount =
            (self.output_fluid_box.amount + 1.).min(self.output_fluid_box.max_amount);
        let connections = self.connection(components, state, structures.as_dyn_iter());
        self.output_fluid_box.connect_to = connections;
<<<<<<< HEAD
        if let Some(position) = components.position.as_ref() {
            self.output_fluid_box
                .simulate(position, state, &mut structures.dyn_iter_mut());
        }
=======
        self.output_fluid_box
            .simulate(&self.position, state, structures);
>>>>>>> 501f7337
        Ok(FrameProcResult::None)
    }

    fn fluid_box(&self) -> Option<Vec<&FluidBox>> {
        Some(vec![&self.output_fluid_box])
    }

    fn fluid_box_mut(&mut self) -> Option<Vec<&mut FluidBox>> {
        Some(vec![&mut self.output_fluid_box])
    }

    crate::serialize_impl!();
}<|MERGE_RESOLUTION|>--- conflicted
+++ resolved
@@ -1,12 +1,6 @@
 use super::{
-<<<<<<< HEAD
-    pipe::Pipe,
-    structure::{DynIterMut, Structure, StructureBundle, StructureComponents},
-    FactorishState, FrameProcResult, Position,
-=======
-    dyn_iter::DynIterMut, pipe::Pipe, structure::Structure, FactorishState, FrameProcResult,
+    dyn_iter::DynIterMut, pipe::Pipe, structure::{StructureComponents, StructureBundle, Structure}, FactorishState, FrameProcResult,
     Position,
->>>>>>> 501f7337
 };
 use serde::{Deserialize, Serialize};
 use wasm_bindgen::prelude::*;
@@ -64,11 +58,7 @@
         &mut self,
         position: &Position,
         state: &mut FactorishState,
-<<<<<<< HEAD
-        structures: &mut dyn Iterator<Item = &mut StructureBundle>,
-=======
-        structures: &mut dyn DynIterMut<Item = Box<dyn Structure>>,
->>>>>>> 501f7337
+        structures: &mut dyn DynIterMut<Item = StructureBundle>,
     ) {
         let mut _biggest_flow_idx = -1;
         let mut biggest_flow_amount = 1e-3; // At least this amount of flow is required for displaying flow direction
@@ -94,14 +84,7 @@
             {
                 continue;
             }
-<<<<<<< HEAD
-            if let Some(structure) = structures
-                .map(|s| s)
-                .find(|s| s.components.position == Some(pos))
-            {
-=======
-            if let Some(structure) = structures.dyn_iter_mut().find(|s| *s.position() == pos) {
->>>>>>> 501f7337
+            if let Some(structure) = structures.dyn_iter_mut().find(|s| s.components.position == Some(pos)) {
                 let mut process_fluid_box = |self_box: &mut FluidBox, fluid_box: &mut FluidBox| {
                     // Different types of fluids won't mix
                     if 0. < fluid_box.amount
@@ -213,15 +196,10 @@
             (self.output_fluid_box.amount + 1.).min(self.output_fluid_box.max_amount);
         let connections = self.connection(components, state, structures.as_dyn_iter());
         self.output_fluid_box.connect_to = connections;
-<<<<<<< HEAD
         if let Some(position) = components.position.as_ref() {
             self.output_fluid_box
-                .simulate(position, state, &mut structures.dyn_iter_mut());
-        }
-=======
-        self.output_fluid_box
-            .simulate(&self.position, state, structures);
->>>>>>> 501f7337
+                .simulate(position, state, structures);
+        }
         Ok(FrameProcResult::None)
     }
 
