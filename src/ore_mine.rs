use super::{
    burner::Burner,
    draw_direction_arrow,
<<<<<<< HEAD
    structure::{
        Energy, Structure, StructureBundle, StructureComponents, StructureDynIter, StructureId,
    },
    DropItem, FactorishState, FrameProcResult, Inventory, Position, Recipe, RotateErr, Rotation,
    TempEnt, TILE_SIZE, TILE_SIZE_I,
=======
    drop_items::hit_check,
    inventory::{Inventory, InventoryTrait},
    items::ItemType,
    structure::{RotateErr, Structure, StructureDynIter, StructureId},
    DropItem, FactorishState, FrameProcResult, Position, Recipe, Rotation, TempEnt, COAL_POWER,
    TILE_SIZE, TILE_SIZE_I,
>>>>>>> 84ccef08
};
use serde::{Deserialize, Serialize};
use std::collections::HashMap;
use wasm_bindgen::prelude::*;
use web_sys::CanvasRenderingContext2d;

const FUEL_CAPACITY: usize = 10;

#[derive(Serialize, Deserialize)]
pub(crate) struct OreMine {
    progress: f64,
    recipe: Option<Recipe>,
    output_structure: Option<StructureId>,
    #[serde(skip)]
    digging: bool,
}

impl OreMine {
    pub(crate) fn new(x: i32, y: i32, rotation: Rotation) -> StructureBundle {
        StructureBundle::new(
            Box::new(OreMine {
                progress: 0.,
                recipe: None,
                output_structure: None,
                digging: false,
            }),
            Some(Position { x, y }),
            Some(rotation),
            Some(Burner {
                inventory: Inventory::new(),
                capacity: FUEL_CAPACITY,
            }),
            Some(Energy {
                value: 25.,
                max: 100.,
            }),
            None,
            vec![],
        )
    }

    fn on_construction_common(
        &mut self,
        components: &StructureComponents,
        other_id: StructureId,
        other: &StructureBundle,
        construct: bool,
    ) -> Result<(), JsValue> {
        let position = components
            .position
            .ok_or_else(|| js_str!("OreMine without Position"))?;
        let rotation = components
            .rotation
            .ok_or_else(|| js_str!("OreMine without Rotation"))?;
        let output_position = position.add(rotation.delta());
        let other_position = other
            .components
            .position
            .ok_or_else(|| js_str!("Other without Position"))?;
        if other_position == output_position {
            self.output_structure = if construct { Some(other_id) } else { None };
            console_log!(
                "OreMine{:?}: {} output_structure {:?}",
                position,
                if construct { "set" } else { "unset" },
                other_id
            );
        }
        Ok(())
    }
}

impl Structure for OreMine {
    fn name(&self) -> &str {
        "Ore Mine"
    }

    fn draw(
        &self,
        components: &StructureComponents,
        state: &FactorishState,
        context: &CanvasRenderingContext2d,
        depth: i32,
        _is_toolbar: bool,
    ) -> Result<(), JsValue> {
        let (x, y) = if let Some(position) = components.position.as_ref() {
            (position.x as f64 * TILE_SIZE, position.y as f64 * TILE_SIZE)
        } else {
            (0., 0.)
        };
        match depth {
            0 => match state.image_mine.as_ref() {
                Some(img) => {
                    let sx = if self.digging {
                        (((state.sim_time * 5.) as isize) % 2 + 1) as f64 * TILE_SIZE
                    } else {
                        0.
                    };
                    context
                        .draw_image_with_image_bitmap_and_sw_and_sh_and_dx_and_dy_and_dw_and_dh(
                            &img.bitmap,
                            sx,
                            0.,
                            TILE_SIZE,
                            TILE_SIZE,
                            x,
                            y,
                            TILE_SIZE,
                            TILE_SIZE,
                        )?;
                }
                None => return Err(JsValue::from_str("mine image not available")),
            },
            2 => {
                draw_direction_arrow(
                    (x, y),
                    &components.rotation.unwrap_or(Rotation::Left),
                    state,
                    context,
                )?;
            }
            _ => (),
        }

        Ok(())
    }

    fn desc(&self, components: &StructureComponents, state: &FactorishState) -> String {
        let (position, energy) =
            if let Some(energy) = components.position.as_ref().zip(components.energy.as_ref()) {
                energy
            } else {
                return "Position or Energy not found".to_string();
            };
        let tile = &state.board[position.x as usize + position.y as usize * state.width as usize];
        if let Some(_recipe) = &self.recipe {
            // Progress bar
            format!("{}{}{}{}{}",
                format!("Progress: {:.0}%<br>", self.progress * 100.),
                "<div style='position: relative; width: 100px; height: 10px; background-color: #001f1f; margin: 2px; border: 1px solid #3f3f3f'>",
                format!("<div style='position: absolute; width: {}px; height: 10px; background-color: #ff00ff'></div></div>",
                    self.progress * 100.),
                format!(r#"Power: {:.1}kJ <div style='position: relative; width: 100px; height: 10px; background-color: #001f1f; margin: 2px; border: 1px solid #3f3f3f'>
                 <div style='position: absolute; width: {}px; height: 10px; background-color: #ff00ff'></div></div>"#,
                    energy.value,
                    if 0. < energy.max { (energy.value) / energy.max * 100. } else { 0. }),
                format!("Expected output: {}", tile.ore.map(|ore| ore.1).unwrap_or(0)))
        // getHTML(generateItemImage("time", true, this.recipe.time), true) + "<br>" +
        // "Outputs: <br>" +
        // getHTML(generateItemImage(this.recipe.output, true, 1), true) + "<br>";
        } else {
            String::from("Empty")
        }
    }

    fn frame_proc(
        &mut self,
        _me: StructureId,
        components: &mut StructureComponents,
        state: &mut FactorishState,
        structures: &mut StructureDynIter,
    ) -> Result<FrameProcResult, ()> {
        let position = components.position.as_ref().ok_or(())?;
        let rotation = components.rotation.as_ref().ok_or(())?;
        let energy = components.energy.as_mut().ok_or(())?;

        let otile = &state.tile_at(position);
        if otile.is_none() {
            return Ok(FrameProcResult::None);
        }
        let tile = otile.unwrap();

        let ret = FrameProcResult::None;

        if self.recipe.is_none() {
            if let Some(item_type) = tile.get_ore_type() {
                self.recipe = Some(Recipe::new(
                    HashMap::new(),
                    hash_map!(item_type => 1usize),
                    8.,
                    80.,
                ));
            }
        }
        if let Some(recipe) = &self.recipe {
            // First, check if we need to refill the energy buffer in order to continue the current work.
            // if("Coal Ore" in this.inventory){
            //     var coalPower = 100;
            //     // Refill the energy from the fuel
            //     if(this.power < this.recipe.powerCost){
            //         this.power += coalPower;
            //         this.maxPower = this.power;
            //         this.removeItem("Coal Ore");
            //     }
            // }

            let output = |state: &mut FactorishState, _item, position: &Position| {
                let tile = state.tile_at_mut(&position).ok_or(())?;
                let ore = tile.ore.as_mut().ok_or(())?;
                let val = &mut ore.1;
                if 0 < *val {
                    *val -= 1;
                    let ret = *val;
                    if ret == 0 {
                        tile.ore = None;
                    }
                    Ok(ret)
                } else {
                    Err(())
                }
            };

            // Proceed only if we have sufficient energy in the buffer.
            let progress = (energy.value / recipe.power_cost)
                .min(1. / recipe.recipe_time)
                .min(1. - self.progress);
            if 1. <= self.progress + progress {
                let output_position = position.add(rotation.delta());
                if let Some(structure) = self
                    .output_structure
                    .map(|id| structures.get_mut(id))
                    .flatten()
                {
                    let mut it = recipe.output.iter();
                    if let Some(item) = it.next() {
                        // Check whether we can input first
                        if structure.can_input(item.0) {
                            if let Ok(val) = output(state, *item.0, position) {
                                structure
                                    .input(&DropItem {
                                        type_: *item.0,
                                        x: output_position.x,
                                        y: output_position.y,
                                    })
                                    .map_err(|_| ())?;
                                if val == 0 {
                                    self.recipe = None;
                                }
                                self.progress = 0.;
                                return Ok(FrameProcResult::InventoryChanged(output_position));
                            } else {
                                self.recipe = None;
                                return Err(());
                            };
                        }
                    }
                    if !structure.dynamic.movable() {
                        self.digging = false;
                        return Ok(FrameProcResult::None);
                    }
                }
                let drop_x = output_position.x * TILE_SIZE_I + TILE_SIZE_I / 2;
                let drop_y = output_position.y * TILE_SIZE_I + TILE_SIZE_I / 2;
                if !hit_check(&state.drop_items, drop_x, drop_y, None)
                    && state
                        .tile_at(&output_position)
                        .map(|cell| !cell.water)
                        .unwrap_or(false)
                {
                    // let dest_tile = state.board[dx as usize + dy as usize * state.width as usize];
                    let mut it = recipe.output.iter();
                    if let Some(item) = it.next() {
                        assert!(it.next().is_none());
                        if let Err(_code) = state.new_object(&output_position, *item.0) {
                            // console_log!("Failed to create object: {:?}", code);
                        } else if let Ok(val) = output(state, *item.0, position) {
                            if val == 0 {
                                self.recipe = None;
                            }
                            self.progress = 0.;
                        }
                    } else {
                        return Err(());
                    }
                    self.progress = 0.;
                } else {
                    // Output is blocked
                    self.digging = false;
                    return Ok(FrameProcResult::None);
                }
            } else {
                self.progress += progress;
                energy.value -= progress * recipe.power_cost;
                self.digging = 0. < progress;
            }

            // Show smoke if there was some progress
            if state.rng.next() < progress * 5. {
                state
                    .temp_ents
                    .push(TempEnt::new(&mut state.rng, *position));
            }
        } else {
            self.digging = false;
        }
        Ok(ret)
    }

    fn rotate(
        &mut self,
        components: &mut StructureComponents,
        others: &StructureDynIter,
    ) -> Result<(), RotateErr> {
        if let Some(ref mut rotation) = components.rotation {
            *rotation = rotation.next();
            self.output_structure = None;
            for (id, s) in others.dyn_iter_id() {
                self.on_construction_common(components, id, s, true)
                    .map_err(|e| RotateErr::Other(e))?;
            }
        }
        Ok(())
    }

    fn set_rotation(
        &mut self,
        components: &mut StructureComponents,
        rotation: &Rotation,
    ) -> Result<(), ()> {
        if let Some(ref mut self_rotation) = components.rotation {
            *self_rotation = *rotation;
            Ok(())
        } else {
            Err(())
        }
    }

    fn on_construction(
        &mut self,
        components: &mut StructureComponents,
        other_id: StructureId,
        other: &StructureBundle,
        construct: bool,
    ) -> Result<(), JsValue> {
        self.on_construction_common(components, other_id, other, construct)
    }

    fn on_construction_self(
        &mut self,
        _self_id: StructureId,
        components: &mut StructureComponents,
        others: &StructureDynIter,
        construct: bool,
    ) -> Result<(), JsValue> {
        for (id, s) in others.dyn_iter_id() {
            self.on_construction_common(components, id, s, construct)?;
        }
        Ok(())
    }

    crate::serialize_impl!();
}<|MERGE_RESOLUTION|>--- conflicted
+++ resolved
@@ -1,20 +1,14 @@
 use super::{
     burner::Burner,
     draw_direction_arrow,
-<<<<<<< HEAD
+    drop_items::hit_check,
+    inventory::Inventory,
     structure::{
-        Energy, Structure, StructureBundle, StructureComponents, StructureDynIter, StructureId,
+        Energy, RotateErr, Structure, StructureBundle, StructureComponents, StructureDynIter,
+        StructureId,
     },
-    DropItem, FactorishState, FrameProcResult, Inventory, Position, Recipe, RotateErr, Rotation,
-    TempEnt, TILE_SIZE, TILE_SIZE_I,
-=======
-    drop_items::hit_check,
-    inventory::{Inventory, InventoryTrait},
-    items::ItemType,
-    structure::{RotateErr, Structure, StructureDynIter, StructureId},
-    DropItem, FactorishState, FrameProcResult, Position, Recipe, Rotation, TempEnt, COAL_POWER,
-    TILE_SIZE, TILE_SIZE_I,
->>>>>>> 84ccef08
+    DropItem, FactorishState, FrameProcResult, Position, Recipe, Rotation, TempEnt, TILE_SIZE,
+    TILE_SIZE_I,
 };
 use serde::{Deserialize, Serialize};
 use std::collections::HashMap;
