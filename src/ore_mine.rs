use super::{
    burner::Burner,
    draw_direction_arrow,
    drop_items::hit_check,
    gl::{
        draw_direction_arrow_gl,
        utils::{enable_buffer, Flatten},
    },
    inventory::Inventory,
    structure::{
        Energy, RotateErr, Structure, StructureBundle, StructureComponents, StructureDynIter,
        StructureId,
    },
    DropItem, FactorishState, FrameProcResult, Position, Recipe, Rotation, TempEnt, TILE_SIZE,
    TILE_SIZE_I,
};
use cgmath::{Matrix3, Matrix4, Vector2, Vector3};
use serde::{Deserialize, Serialize};
use std::collections::HashMap;
use wasm_bindgen::prelude::*;
use web_sys::{CanvasRenderingContext2d, WebGlRenderingContext as GL};

const FUEL_CAPACITY: usize = 10;

#[derive(Serialize, Deserialize)]
pub(crate) struct OreMine {
    progress: f64,
    recipe: Option<Recipe>,
    output_structure: Option<StructureId>,
    #[serde(skip)]
    digging: bool,
}

impl OreMine {
    pub(crate) fn new(x: i32, y: i32, rotation: Rotation) -> StructureBundle {
        StructureBundle::new(
            Box::new(OreMine {
                progress: 0.,
                recipe: None,
                output_structure: None,
                digging: false,
            }),
            Some(Position { x, y }),
            Some(rotation),
            Some(Burner {
                inventory: Inventory::new(),
                capacity: FUEL_CAPACITY,
            }),
            Some(Energy {
                value: 25.,
                max: 100.,
            }),
            None,
            vec![],
        )
    }

    fn on_construction_common(
        &mut self,
        components: &StructureComponents,
        other_id: StructureId,
        other: &StructureBundle,
        construct: bool,
    ) -> Result<(), JsValue> {
        let position = components
            .position
            .ok_or_else(|| js_str!("OreMine without Position"))?;
        let rotation = components
            .rotation
            .ok_or_else(|| js_str!("OreMine without Rotation"))?;
        let output_position = position.add(rotation.delta());
        let other_position = other
            .components
            .position
            .ok_or_else(|| js_str!("Other without Position"))?;
        if other_position == output_position {
            self.output_structure = if construct { Some(other_id) } else { None };
            console_log!(
                "OreMine{:?}: {} output_structure {:?}",
                position,
                if construct { "set" } else { "unset" },
                other_id
            );
        }
        Ok(())
    }
}

impl Structure for OreMine {
    fn name(&self) -> &str {
        "Ore Mine"
    }

    fn draw(
        &self,
        components: &StructureComponents,
        state: &FactorishState,
        context: &CanvasRenderingContext2d,
        depth: i32,
        _is_toolbar: bool,
    ) -> Result<(), JsValue> {
        let (x, y) = if let Some(position) = components.position.as_ref() {
            (position.x as f64 * TILE_SIZE, position.y as f64 * TILE_SIZE)
        } else {
            (0., 0.)
        };
        match depth {
            0 => match state.image_mine.as_ref() {
                Some(img) => {
                    let sx = if self.digging {
                        (((state.sim_time * 5.) as isize) % 2 + 1) as f64 * TILE_SIZE
                    } else {
                        0.
                    };
                    context
                        .draw_image_with_image_bitmap_and_sw_and_sh_and_dx_and_dy_and_dw_and_dh(
                            &img.bitmap,
                            sx,
                            0.,
                            TILE_SIZE,
                            TILE_SIZE,
                            x,
                            y,
                            TILE_SIZE,
                            TILE_SIZE,
                        )?;
                }
                None => return Err(JsValue::from_str("mine image not available")),
            },
            2 => {
                draw_direction_arrow(
                    (x, y),
                    &components.rotation.unwrap_or(Rotation::Left),
                    state,
                    context,
                )?;
            }
            _ => (),
        }

        Ok(())
    }

    fn draw_gl(
        &self,
        components: &StructureComponents,
        state: &FactorishState,
        gl: &GL,
        depth: i32,
        is_ghost: bool,
    ) -> Result<(), JsValue> {
        let position = components
            .position
            .ok_or_else(|| js_str!("OreMine without Position"))?;
        let rotation = components
            .rotation
            .ok_or_else(|| js_str!("OreMine without Rotation"))?;
        let energy = components
            .energy
            .as_ref()
            .ok_or_else(|| js_str!("OreMine without Energy"))?;
        let (x, y) = (
            position.x as f32 + state.viewport.x as f32,
            position.y as f32 + state.viewport.y as f32,
        );
        match depth {
            0 => {
                let shader = state
                    .assets
                    .textured_shader
                    .as_ref()
                    .ok_or_else(|| js_str!("Shader not found"))?;
                gl.use_program(Some(&shader.program));
                gl.uniform1f(shader.alpha_loc.as_ref(), if is_ghost { 0.5 } else { 1. });
                gl.active_texture(GL::TEXTURE0);
                gl.bind_texture(GL::TEXTURE_2D, Some(&state.assets.tex_ore_mine));
                let sx = if self.digging {
                    (((state.sim_time * 5.) as isize) % 2 + 1) as f32 / 3.
                } else {
                    0.
                };
                gl.uniform_matrix3fv_with_f32_array(
                    shader.tex_transform_loc.as_ref(),
                    false,
                    (Matrix3::from_translation(Vector2::new(sx, 0.))
                        * Matrix3::from_nonuniform_scale(1. / 3., 1.))
                    .flatten(),
                );

                enable_buffer(&gl, &state.assets.screen_buffer, 2, shader.vertex_position);
                gl.uniform_matrix4fv_with_f32_array(
                    shader.transform_loc.as_ref(),
                    false,
                    (state.get_world_transform()?
                        * Matrix4::from_scale(2.)
                        * Matrix4::from_translation(Vector3::new(x, y, 0.)))
                    .flatten(),
                );
                gl.draw_arrays(GL::TRIANGLE_FAN, 0, 4);
            }
            2 => {
<<<<<<< HEAD
                draw_direction_arrow_gl((x, y), &rotation, state, gl)?;
=======
                if state.alt_mode {
                    draw_direction_arrow_gl((x, y), &self.rotation, state, gl)?;
                }
>>>>>>> 05b3101e
                if !is_ghost {
                    if self.recipe.is_some() && energy.value == 0. {
                        crate::gl::draw_fuel_alarm_gl(components, state, gl)?;
                    }
                }
            }
            _ => (),
        }
        Ok(())
    }

    fn desc(&self, components: &StructureComponents, state: &FactorishState) -> String {
        let (position, energy) =
            if let Some(energy) = components.position.as_ref().zip(components.energy.as_ref()) {
                energy
            } else {
                return "Position or Energy not found".to_string();
            };
        let tile = if let Some(tile) = state.tile_at(position) {
            tile
        } else {
            return "Cell not found".to_string();
        };
        if let Some(_recipe) = &self.recipe {
            // Progress bar
            format!("{}{}{}{}{}",
                format!("Progress: {:.0}%<br>", self.progress * 100.),
                "<div style='position: relative; width: 100px; height: 10px; background-color: #001f1f; margin: 2px; border: 1px solid #3f3f3f'>",
                format!("<div style='position: absolute; width: {}px; height: 10px; background-color: #ff00ff'></div></div>",
                    self.progress * 100.),
                format!(r#"Power: {:.1}kJ <div style='position: relative; width: 100px; height: 10px; background-color: #001f1f; margin: 2px; border: 1px solid #3f3f3f'>
                 <div style='position: absolute; width: {}px; height: 10px; background-color: #ff00ff'></div></div>"#,
                    energy.value,
                    if 0. < energy.max { (energy.value) / energy.max * 100. } else { 0. }),
                format!("Expected output: {}", tile.ore.map(|ore| ore.1).unwrap_or(0)))
        // getHTML(generateItemImage("time", true, this.recipe.time), true) + "<br>" +
        // "Outputs: <br>" +
        // getHTML(generateItemImage(this.recipe.output, true, 1), true) + "<br>";
        } else {
            String::from("Empty")
        }
    }

    fn frame_proc(
        &mut self,
        _me: StructureId,
        components: &mut StructureComponents,
        state: &mut FactorishState,
        structures: &mut StructureDynIter,
    ) -> Result<FrameProcResult, ()> {
        let position = components.position.as_ref().ok_or(())?;
        let rotation = components.rotation.as_ref().ok_or(())?;
        let energy = components.energy.as_mut().ok_or(())?;

        let otile = &state.tile_at(position);
        if otile.is_none() {
            return Ok(FrameProcResult::None);
        }
        let tile = otile.unwrap();

        let ret = FrameProcResult::None;

        if self.recipe.is_none() {
            if let Some(item_type) = tile.get_ore_type() {
                self.recipe = Some(Recipe::new(
                    HashMap::new(),
                    hash_map!(item_type => 1usize),
                    8.,
                    80.,
                ));
            }
        }
        if let Some(recipe) = &self.recipe {
            // First, check if we need to refill the energy buffer in order to continue the current work.
            // if("Coal Ore" in this.inventory){
            //     var coalPower = 100;
            //     // Refill the energy from the fuel
            //     if(this.power < this.recipe.powerCost){
            //         this.power += coalPower;
            //         this.maxPower = this.power;
            //         this.removeItem("Coal Ore");
            //     }
            // }

            let output = |state: &mut FactorishState, _item, position: &Position| {
                let tile = state.tile_at_mut(&position).ok_or(())?;
                let ore = tile.ore.as_mut().ok_or(())?;
                let val = &mut ore.1;
                if 0 < *val {
                    *val -= 1;
                    let ret = *val;
                    if ret == 0 {
                        tile.ore = None;
                    }
                    Ok(ret)
                } else {
                    Err(())
                }
            };

            // Proceed only if we have sufficient energy in the buffer.
            let progress = (energy.value / recipe.power_cost)
                .min(1. / recipe.recipe_time)
                .min(1. - self.progress);
            if 1. <= self.progress + progress {
                let output_position = position.add(rotation.delta());
                if let Some(structure) = self
                    .output_structure
                    .map(|id| structures.get_mut(id))
                    .flatten()
                {
                    let mut it = recipe.output.iter();
                    if let Some(item) = it.next() {
                        // Check whether we can input first
                        if structure.can_input(item.0) {
                            if let Ok(val) = output(state, *item.0, position) {
                                structure
                                    .input(&DropItem {
                                        type_: *item.0,
                                        x: output_position.x,
                                        y: output_position.y,
                                    })
                                    .map_err(|_| ())?;
                                if val == 0 {
                                    self.recipe = None;
                                }
                                self.progress = 0.;
                                return Ok(FrameProcResult::InventoryChanged(output_position));
                            } else {
                                self.recipe = None;
                                return Err(());
                            };
                        }
                    }
                    if !structure.dynamic.movable() {
                        self.digging = false;
                        return Ok(FrameProcResult::None);
                    }
                }
                let drop_x = output_position.x * TILE_SIZE_I + TILE_SIZE_I / 2;
                let drop_y = output_position.y * TILE_SIZE_I + TILE_SIZE_I / 2;
                if !hit_check(&state.drop_items, drop_x, drop_y, None)
                    && state
                        .tile_at(&output_position)
                        .map(|cell| !cell.water)
                        .unwrap_or(false)
                {
                    // let dest_tile = state.board[dx as usize + dy as usize * state.width as usize];
                    let mut it = recipe.output.iter();
                    if let Some(item) = it.next() {
                        assert!(it.next().is_none());
                        if let Err(_code) = state.new_object(&output_position, *item.0) {
                            // console_log!("Failed to create object: {:?}", code);
                        } else if let Ok(val) = output(state, *item.0, position) {
                            if val == 0 {
                                self.recipe = None;
                            }
                            self.progress = 0.;
                        }
                    } else {
                        return Err(());
                    }
                    self.progress = 0.;
                } else {
                    // Output is blocked
                    self.digging = false;
                    return Ok(FrameProcResult::None);
                }
            } else {
                self.progress += progress;
                energy.value -= progress * recipe.power_cost;
                self.digging = 0. < progress;
            }

            // Show smoke if there was some progress
            if state.rng.next() < progress * 5. {
                state
                    .temp_ents
                    .push(TempEnt::new(&mut state.rng, *position));
            }
        } else {
            self.digging = false;
        }
        Ok(ret)
    }

    fn rotate(
        &mut self,
        components: &mut StructureComponents,
        _state: &mut FactorishState,
        others: &StructureDynIter,
    ) -> Result<(), RotateErr> {
        if let Some(ref mut rotation) = components.rotation {
            *rotation = rotation.next();
            self.output_structure = None;
            for (id, s) in others.dyn_iter_id() {
                self.on_construction_common(components, id, s, true)
                    .map_err(|e| RotateErr::Other(e))?;
            }
        }
        Ok(())
    }

    fn set_rotation(
        &mut self,
        components: &mut StructureComponents,
        rotation: &Rotation,
    ) -> Result<(), ()> {
        if let Some(ref mut self_rotation) = components.rotation {
            *self_rotation = *rotation;
            Ok(())
        } else {
            Err(())
        }
    }

    fn on_construction(
        &mut self,
        components: &mut StructureComponents,
        other_id: StructureId,
        other: &StructureBundle,
        _others: &StructureDynIter,
        construct: bool,
    ) -> Result<(), JsValue> {
        self.on_construction_common(components, other_id, other, construct)
    }

    fn on_construction_self(
        &mut self,
        _self_id: StructureId,
        components: &mut StructureComponents,
        others: &StructureDynIter,
        construct: bool,
    ) -> Result<(), JsValue> {
        for (id, s) in others.dyn_iter_id() {
            self.on_construction_common(components, id, s, construct)?;
        }
        Ok(())
    }

    crate::serialize_impl!();
}<|MERGE_RESOLUTION|>--- conflicted
+++ resolved
@@ -199,13 +199,9 @@
                 gl.draw_arrays(GL::TRIANGLE_FAN, 0, 4);
             }
             2 => {
-<<<<<<< HEAD
-                draw_direction_arrow_gl((x, y), &rotation, state, gl)?;
-=======
                 if state.alt_mode {
-                    draw_direction_arrow_gl((x, y), &self.rotation, state, gl)?;
-                }
->>>>>>> 05b3101e
+                    draw_direction_arrow_gl((x, y), &rotation, state, gl)?;
+                }
                 if !is_ghost {
                     if self.recipe.is_some() && energy.value == 0. {
                         crate::gl::draw_fuel_alarm_gl(components, state, gl)?;
