--- conflicted
+++ resolved
@@ -6,21 +6,12 @@
         draw_direction_arrow_gl,
         utils::{enable_buffer, Flatten},
     },
-<<<<<<< HEAD
     inventory::Inventory,
     structure::{
         Energy, RotateErr, Structure, StructureBundle, StructureComponents, StructureDynIter,
         StructureId,
     },
     DropItem, FactorishState, FrameProcResult, Position, Recipe, Rotation, TempEnt, TILE_SIZE,
-    TILE_SIZE_I,
-=======
-    inventory::{Inventory, InventoryTrait, InventoryType},
-    items::ItemType,
-    structure::{RotateErr, Structure, StructureDynIter, StructureId},
-    DropItem, FactorishState, FrameProcResult, Position, Recipe, Rotation, TempEnt, COAL_POWER,
-    TILE_SIZE,
->>>>>>> 2eb3499a
 };
 use cgmath::{Matrix3, Matrix4, Vector2, Vector3};
 use serde::{Deserialize, Serialize};
