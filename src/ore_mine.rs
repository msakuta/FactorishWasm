--- conflicted
+++ resolved
@@ -151,15 +151,9 @@
                     self.progress * 100.),
                 format!(r#"Power: {:.1}kJ <div style='position: relative; width: 100px; height: 10px; background-color: #001f1f; margin: 2px; border: 1px solid #3f3f3f'>
                  <div style='position: absolute; width: {}px; height: 10px; background-color: #ff00ff'></div></div>"#,
-<<<<<<< HEAD
                     energy.value,
                     if 0. < energy.max { (energy.value) / energy.max * 100. } else { 0. }),
-                format!("Expected output: {}", if 0 < tile.iron_ore { tile.iron_ore } else if 0 < tile.coal_ore { tile.coal_ore } else { tile.copper_ore }))
-=======
-                    self.power,
-                    if 0. < self.max_power { (self.power) / self.max_power * 100. } else { 0. }),
                 format!("Expected output: {}", tile.ore.map(|ore| ore.1).unwrap_or(0)))
->>>>>>> 60292bf7
         // getHTML(generateItemImage("time", true, this.recipe.time), true) + "<br>" +
         // "Outputs: <br>" +
         // getHTML(generateItemImage(this.recipe.output, true, 1), true) + "<br>";
