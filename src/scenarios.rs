use super::{
    assembler::Assembler,
    boiler::Boiler,
    chest::Chest,
    drop_items::{build_index, DropItemEntry},
    elect_pole::ElectPole,
    furnace::Furnace,
    inserter::Inserter,
    items::ItemType,
    ore_mine::OreMine,
    pipe::Pipe,
    power_network::build_power_networks,
    steam_engine::SteamEngine,
<<<<<<< HEAD
    structure::{StructureBundle, StructureDynIter, StructureEntry, StructureId},
    terrain::{calculate_back_image, gen_terrain, TerrainParameters},
=======
    structure::{Structure, StructureBoxed, StructureDynIter, StructureEntry, StructureId},
    terrain::{
        calculate_back_image, gen_terrain, Chunks, ChunksExt, TerrainParameters, CHUNK_SIZE_I,
    },
>>>>>>> 95b1e233
    transport_belt::TransportBelt,
    FactorishState, InventoryTrait, Position, PowerWire, Rotation,
};
use std::collections::HashSet;
use wasm_bindgen::prelude::*;

fn wrap_structure(bundle: StructureBundle) -> StructureEntry {
    StructureEntry {
        gen: 0,
        bundle: Some(bundle),
    }
}

/// Avoid having water beneath a structure by filling water cells
fn update_water(
    structures: &[StructureEntry],
    terrain: &mut Chunks,
    _terrain_params: &TerrainParameters,
) {
    let mut to_update = HashSet::new();
    for structure in structures {
<<<<<<< HEAD
        if let Some(position) = structure
            .bundle
            .as_ref()
            .and_then(|bundle| bundle.components.position)
        {
            let Position { x, y } = position;
            terrain
                .get_mut((x + y * terrain_params.width as i32) as usize)
                .map(|cell| cell.water = false);
=======
        if let Some(dynamic) = structure.dynamic.as_deref() {
            let position = *dynamic.position();
            if let Some(cell) = terrain.get_tile_mut(position) {
                cell.water = false;
            }
            to_update.insert(Position::new(
                position.x.div_euclid(CHUNK_SIZE_I),
                position.y.div_euclid(CHUNK_SIZE_I),
            ));
>>>>>>> 95b1e233
        }
    }

    // Update back image in only touched chunks
    for chunk_pos in &to_update {
        let mut cells = std::mem::take(&mut terrain.get_mut(chunk_pos).unwrap().cells);
        calculate_back_image(terrain, &chunk_pos, &mut cells);
        if let Some(c) = terrain.get_mut(chunk_pos) {
            c.cells = cells;
        }
    }
}

fn default_scenario(
    terrain_params: &TerrainParameters,
<<<<<<< HEAD
) -> (Vec<StructureEntry>, Vec<Cell>, Vec<DropItemEntry>) {
    (
        vec![
            wrap_structure(TransportBelt::new(Position::new(10, 3), Rotation::Left)),
            wrap_structure(TransportBelt::new(Position::new(11, 3), Rotation::Left)),
            wrap_structure(TransportBelt::new(Position::new(12, 3), Rotation::Left)),
            wrap_structure(OreMine::new(12, 2, Rotation::Bottom)),
            wrap_structure(Furnace::new(&Position::new(8, 3))),
            wrap_structure(Assembler::new(&Position::new(6, 3))),
            wrap_structure(WaterWell::new(Position::new(14, 5))),
            wrap_structure(Boiler::new(&Position::new(13, 5))),
            wrap_structure(SteamEngine::new(Position::new(12, 5))),
        ],
        gen_terrain(terrain_params),
        vec![],
    )
=======
) -> (Vec<StructureEntry>, Chunks, Vec<DropItemEntry>) {
    let structures = vec![
        wrap_structure(Box::new(TransportBelt::new(10, 3, Rotation::Left))),
        wrap_structure(Box::new(TransportBelt::new(11, 3, Rotation::Left))),
        wrap_structure(Box::new(TransportBelt::new(12, 3, Rotation::Left))),
        wrap_structure(Box::new(OreMine::new(12, 2, Rotation::Bottom))),
        wrap_structure(Box::new(Furnace::new(&Position::new(8, 3)))),
        wrap_structure(Box::new(Assembler::new(&Position::new(6, 3)))),
        wrap_structure(Box::new(Boiler::new(&Position::new(13, 5)))),
        wrap_structure(Box::new(Pipe::new(&Position::new(12, 5)))),
        wrap_structure(Box::new(SteamEngine::new(&Position::new(11, 5)))),
    ];
    let mut terrain = gen_terrain(terrain_params);

    update_water(&structures, &mut terrain, &terrain_params);

    (structures, terrain, vec![])
>>>>>>> 95b1e233
}

fn pipe_bench(
    terrain_params: &TerrainParameters,
) -> (Vec<StructureEntry>, Chunks, Vec<DropItemEntry>) {
    let (mut structures, mut terrain, items) = default_scenario(terrain_params);

    structures.extend((11..=100).map(|x| wrap_structure(Pipe::new(Position::new(x, 10)))));
    structures.extend((10..=99).map(|x| wrap_structure(Pipe::new(Position::new(x, 100)))));
    structures.extend((10..=99).map(|x| wrap_structure(Pipe::new(Position::new(10, x)))));
    structures.extend((11..=100).map(|x| wrap_structure(Pipe::new(Position::new(100, x)))));

    update_water(&structures, &mut terrain, &terrain_params);

    (structures, terrain, items)
}

fn inserter_bench(
    terrain_params: &TerrainParameters,
) -> (Vec<StructureEntry>, Chunks, Vec<DropItemEntry>) {
    let (mut structures, mut terrain, items) = default_scenario(terrain_params);

    structures.extend((10..=100).map(|x| {
        if x % 2 == 0 {
<<<<<<< HEAD
            wrap_structure({
                let mut chest = Chest::new(Position::new(x, 10));
                chest
                    .dynamic
                    .inventory_mut(true)
                    .map(|inv| inv.add_item(&ItemType::IronOre));
=======
            wrap_structure(Box::new({
                let mut chest = Chest::new(&Position::new(x, 10));
                if let Some(inv) = chest.inventory_mut(true) {
                    inv.add_item(&ItemType::IronOre);
                }
>>>>>>> 95b1e233
                chest
            })
        } else {
            wrap_structure(Inserter::new(Position::new(x, 10), Rotation::Right))
        }
    }));
    structures.extend((10..=100).map(|x| {
        wrap_structure(if x % 2 == 0 {
<<<<<<< HEAD
            let mut chest = Chest::new(Position::new(x, 100));
            chest
                .dynamic
                .inventory_mut(true)
                .map(|inv| inv.add_item(&ItemType::CoalOre));
            chest
=======
            Box::new({
                let mut chest = Chest::new(&Position::new(x, 100));
                if let Some(inv) = chest.inventory_mut(true) {
                    inv.add_item(&ItemType::CoalOre);
                }
                chest
            })
>>>>>>> 95b1e233
        } else {
            Inserter::new(Position::new(x, 100), Rotation::Left)
        })
    }));
    structures.extend((11..=99).map(|x| {
        if x % 2 == 0 {
            wrap_structure(Chest::new(Position::new(10, x)))
        } else {
            wrap_structure(Inserter::new(Position::new(10, x), Rotation::Top))
        }
    }));
    structures.extend((11..=99).map(|x| {
        wrap_structure(if x % 2 == 0 {
            Chest::new(Position::new(100, x))
        } else {
            Inserter::new(Position::new(100, x), Rotation::Bottom)
        })
    }));

    update_water(&structures, &mut terrain, &terrain_params);

    (structures, terrain, items)
}

fn transport_bench(
    terrain_params: &TerrainParameters,
) -> (Vec<StructureEntry>, Chunks, Vec<DropItemEntry>) {
    let (mut structures, mut terrain, mut items) = default_scenario(terrain_params);

    structures.extend(
        (11..=100)
            .map(|x| wrap_structure(TransportBelt::new(Position::new(x, 10), Rotation::Left))),
    );
    items.extend((11..=100).map(|x| DropItemEntry::new(ItemType::CoalOre, &Position::new(x, 10))));
    structures.extend(
        (10..=99)
            .map(|x| wrap_structure(TransportBelt::new(Position::new(x, 100), Rotation::Right))),
    );
    items.extend((10..=99).map(|x| DropItemEntry::new(ItemType::IronOre, &Position::new(x, 100))));
    structures.extend(
        (10..=99)
            .map(|x| wrap_structure(TransportBelt::new(Position::new(10, x), Rotation::Bottom))),
    );
    items.extend((10..=99).map(|x| DropItemEntry::new(ItemType::CopperOre, &Position::new(10, x))));
    structures.extend(
        (11..=100)
            .map(|x| wrap_structure(TransportBelt::new(Position::new(100, x), Rotation::Top))),
    );
    items
        .extend((11..=100).map(|x| DropItemEntry::new(ItemType::StoneOre, &Position::new(100, x))));

    update_water(&structures, &mut terrain, &terrain_params);

    (structures, terrain, items)
}

fn electric_bench(
    terrain_params: &TerrainParameters,
) -> (Vec<StructureEntry>, Chunks, Vec<DropItemEntry>) {
    let (mut structures, mut terrain, items) = default_scenario(terrain_params);

    structures.extend((10..=100).map(|x| {
        if x % 2 == 0 {
<<<<<<< HEAD
            Some(wrap_structure(Assembler::new(&Position::new(x, 10))))
        } else {
            Some(wrap_structure(ElectPole::new(Position::new(x, 10))))
=======
            let p = Box::new(Assembler::new(&Position::new(x, 10)));
            wrap_structure(p as Box<dyn Structure>)
        } else {
            let p = Box::new(ElectPole::new(&Position::new(x, 10)));
            wrap_structure(p as Box<dyn Structure>)
>>>>>>> 95b1e233
        }
    }));
    structures.extend((10..=100).map(|x| {
        wrap_structure(if x % 2 == 0 {
            Assembler::new(&Position::new(x, 100))
        } else {
            ElectPole::new(Position::new(x, 100))
        })
    }));
    structures.extend((11..=99).map(|x| {
        if x % 2 == 0 {
            wrap_structure(Assembler::new(&Position::new(10, x)))
        } else {
            wrap_structure(ElectPole::new(Position::new(10, x)))
        }
    }));
    structures.extend((11..=99).map(|x| {
        wrap_structure(if x % 2 == 0 {
            Assembler::new(&Position::new(100, x))
        } else {
            ElectPole::new(Position::new(100, x))
        })
    }));

    update_water(&structures, &mut terrain, &terrain_params);

    (structures, terrain, items)
}

pub(crate) fn select_scenario(
    name: &str,
    terrain_params: &TerrainParameters,
) -> Result<(Vec<StructureEntry>, Chunks, Vec<DropItemEntry>), JsValue> {
    match name {
        "default" => Ok(default_scenario(terrain_params)),
        "pipe_bench" => Ok(pipe_bench(terrain_params)),
        "inserter_bench" => Ok(inserter_bench(terrain_params)),
        "transport_bench" => Ok(transport_bench(terrain_params)),
        "electric_bench" => Ok(electric_bench(terrain_params)),
        _ => js_err!("Scenario name not valid: {}", name),
    }
}

impl FactorishState {
    pub(super) fn update_cache(&mut self) -> Result<(), JsValue> {
        let positions = self
            .structures
            .iter()
            .filter_map(|s| s.bundle.as_ref().and_then(|d| d.components.position))
            .collect::<Vec<_>>();
        for position in positions {
            self.update_fluid_connections(&position).unwrap();
        }

        for bundle in self.structures.iter_mut().filter_map(|s| s.bundle.as_mut()) {
            if let Some(factory) = bundle.components.factory.as_mut() {
                bundle.dynamic.select_recipe(factory, 0).ok();
            }
        }

        let structures = std::mem::take(&mut self.structures);
        for i in 0..structures.len() {
            for j in i + 1..structures.len() {
                let structure1 = structures[i].bundle.as_ref().unwrap();
                let structure2 = structures[j].bundle.as_ref().unwrap();
                if (structure1.dynamic.power_sink() && structure2.dynamic.power_source()
                    || structure1.dynamic.power_source() && structure2.dynamic.power_sink())
                    && structure1
                        .components
                        .position
                        .zip(structure2.components.position)
                        .map(|(p1, p2)| {
                            p1.distance(&p2)
                                <= structure1
                                    .dynamic
                                    .wire_reach()
                                    .min(structure2.dynamic.wire_reach())
                                    as i32
                        })
                        .unwrap_or(false)
                {
                    let add = PowerWire(
                        StructureId {
                            id: i as u32,
                            gen: 0,
                        },
                        StructureId {
                            id: j as u32,
                            gen: 0,
                        },
                    );
                    if self.power_wires.iter().find(|p| **p == add).is_none() {
                        self.power_wires.push(add);
                    }
                }
            }
        }
        self.structures = structures;

        self.power_networks = build_power_networks(
            &StructureDynIter::new_all(&mut self.structures),
            &self.power_wires,
        );
        console_log!(
            "power: {:?}",
            self.power_networks
                .iter()
                .map(|nw| format!(
                    "wires {} sources {} sinks {}",
                    nw.wires.len(),
                    nw.sources.len(),
                    nw.sinks.len()
                ))
                .collect::<Vec<_>>()
        );
        console_log!(
            "Assemblers: {}",
            self.structure_iter()
                .filter(|s| s.dynamic.name() == "Assembler")
                .count()
        );
        console_log!(
            "ElectPole: {}",
            self.structure_iter()
                .filter(|s| s.dynamic.name() == "Electric Pole")
                .count()
        );

        for i in 0..self.structures.len() {
            let (s, others) = StructureDynIter::new(&mut self.structures, i)?;
            let id = StructureId {
                id: i as u32,
                gen: s.gen,
            };
            s.bundle
                .as_mut()
                .map(|bundle| {
                    bundle
                        .dynamic
                        .on_construction_self(id, &mut bundle.components, &others, true)
                })
                .unwrap_or(Ok(()))?;
        }

        self.drop_items_index = build_index(&self.drop_items);

        Ok(())
    }
}<|MERGE_RESOLUTION|>--- conflicted
+++ resolved
@@ -11,17 +11,13 @@
     pipe::Pipe,
     power_network::build_power_networks,
     steam_engine::SteamEngine,
-<<<<<<< HEAD
     structure::{StructureBundle, StructureDynIter, StructureEntry, StructureId},
-    terrain::{calculate_back_image, gen_terrain, TerrainParameters},
-=======
-    structure::{Structure, StructureBoxed, StructureDynIter, StructureEntry, StructureId},
     terrain::{
         calculate_back_image, gen_terrain, Chunks, ChunksExt, TerrainParameters, CHUNK_SIZE_I,
     },
->>>>>>> 95b1e233
     transport_belt::TransportBelt,
     FactorishState, InventoryTrait, Position, PowerWire, Rotation,
+    water_well::WaterWell,
 };
 use std::collections::HashSet;
 use wasm_bindgen::prelude::*;
@@ -41,19 +37,11 @@
 ) {
     let mut to_update = HashSet::new();
     for structure in structures {
-<<<<<<< HEAD
         if let Some(position) = structure
             .bundle
             .as_ref()
             .and_then(|bundle| bundle.components.position)
         {
-            let Position { x, y } = position;
-            terrain
-                .get_mut((x + y * terrain_params.width as i32) as usize)
-                .map(|cell| cell.water = false);
-=======
-        if let Some(dynamic) = structure.dynamic.as_deref() {
-            let position = *dynamic.position();
             if let Some(cell) = terrain.get_tile_mut(position) {
                 cell.water = false;
             }
@@ -61,7 +49,6 @@
                 position.x.div_euclid(CHUNK_SIZE_I),
                 position.y.div_euclid(CHUNK_SIZE_I),
             ));
->>>>>>> 95b1e233
         }
     }
 
@@ -77,42 +64,23 @@
 
 fn default_scenario(
     terrain_params: &TerrainParameters,
-<<<<<<< HEAD
-) -> (Vec<StructureEntry>, Vec<Cell>, Vec<DropItemEntry>) {
-    (
-        vec![
-            wrap_structure(TransportBelt::new(Position::new(10, 3), Rotation::Left)),
-            wrap_structure(TransportBelt::new(Position::new(11, 3), Rotation::Left)),
-            wrap_structure(TransportBelt::new(Position::new(12, 3), Rotation::Left)),
-            wrap_structure(OreMine::new(12, 2, Rotation::Bottom)),
-            wrap_structure(Furnace::new(&Position::new(8, 3))),
-            wrap_structure(Assembler::new(&Position::new(6, 3))),
-            wrap_structure(WaterWell::new(Position::new(14, 5))),
-            wrap_structure(Boiler::new(&Position::new(13, 5))),
-            wrap_structure(SteamEngine::new(Position::new(12, 5))),
-        ],
-        gen_terrain(terrain_params),
-        vec![],
-    )
-=======
 ) -> (Vec<StructureEntry>, Chunks, Vec<DropItemEntry>) {
     let structures = vec![
-        wrap_structure(Box::new(TransportBelt::new(10, 3, Rotation::Left))),
-        wrap_structure(Box::new(TransportBelt::new(11, 3, Rotation::Left))),
-        wrap_structure(Box::new(TransportBelt::new(12, 3, Rotation::Left))),
-        wrap_structure(Box::new(OreMine::new(12, 2, Rotation::Bottom))),
-        wrap_structure(Box::new(Furnace::new(&Position::new(8, 3)))),
-        wrap_structure(Box::new(Assembler::new(&Position::new(6, 3)))),
-        wrap_structure(Box::new(Boiler::new(&Position::new(13, 5)))),
-        wrap_structure(Box::new(Pipe::new(&Position::new(12, 5)))),
-        wrap_structure(Box::new(SteamEngine::new(&Position::new(11, 5)))),
+        wrap_structure(TransportBelt::new(Position::new(10, 3), Rotation::Left)),
+        wrap_structure(TransportBelt::new(Position::new(11, 3), Rotation::Left)),
+        wrap_structure(TransportBelt::new(Position::new(12, 3), Rotation::Left)),
+        wrap_structure(OreMine::new(12, 2, Rotation::Bottom)),
+        wrap_structure(Furnace::new(&Position::new(8, 3))),
+        wrap_structure(Assembler::new(&Position::new(6, 3))),
+        wrap_structure(WaterWell::new(Position::new(14, 5))),
+        wrap_structure(Boiler::new(&Position::new(13, 5))),
+        wrap_structure(SteamEngine::new(Position::new(12, 5))),
     ];
     let mut terrain = gen_terrain(terrain_params);
 
     update_water(&structures, &mut terrain, &terrain_params);
 
     (structures, terrain, vec![])
->>>>>>> 95b1e233
 }
 
 fn pipe_bench(
@@ -137,20 +105,11 @@
 
     structures.extend((10..=100).map(|x| {
         if x % 2 == 0 {
-<<<<<<< HEAD
             wrap_structure({
                 let mut chest = Chest::new(Position::new(x, 10));
-                chest
-                    .dynamic
-                    .inventory_mut(true)
-                    .map(|inv| inv.add_item(&ItemType::IronOre));
-=======
-            wrap_structure(Box::new({
-                let mut chest = Chest::new(&Position::new(x, 10));
                 if let Some(inv) = chest.inventory_mut(true) {
                     inv.add_item(&ItemType::IronOre);
                 }
->>>>>>> 95b1e233
                 chest
             })
         } else {
@@ -159,22 +118,11 @@
     }));
     structures.extend((10..=100).map(|x| {
         wrap_structure(if x % 2 == 0 {
-<<<<<<< HEAD
             let mut chest = Chest::new(Position::new(x, 100));
+            if let Some(inv) = chest.inventory_mut(true) {
+                inv.add_item(&ItemType::CoalOre);
+            }
             chest
-                .dynamic
-                .inventory_mut(true)
-                .map(|inv| inv.add_item(&ItemType::CoalOre));
-            chest
-=======
-            Box::new({
-                let mut chest = Chest::new(&Position::new(x, 100));
-                if let Some(inv) = chest.inventory_mut(true) {
-                    inv.add_item(&ItemType::CoalOre);
-                }
-                chest
-            })
->>>>>>> 95b1e233
         } else {
             Inserter::new(Position::new(x, 100), Rotation::Left)
         })
@@ -238,17 +186,9 @@
 
     structures.extend((10..=100).map(|x| {
         if x % 2 == 0 {
-<<<<<<< HEAD
-            Some(wrap_structure(Assembler::new(&Position::new(x, 10))))
-        } else {
-            Some(wrap_structure(ElectPole::new(Position::new(x, 10))))
-=======
-            let p = Box::new(Assembler::new(&Position::new(x, 10)));
-            wrap_structure(p as Box<dyn Structure>)
-        } else {
-            let p = Box::new(ElectPole::new(&Position::new(x, 10)));
-            wrap_structure(p as Box<dyn Structure>)
->>>>>>> 95b1e233
+            wrap_structure(Assembler::new(&Position::new(x, 10)))
+        } else {
+            wrap_structure(ElectPole::new(Position::new(x, 10)))
         }
     }));
     structures.extend((10..=100).map(|x| {
