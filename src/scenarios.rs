--- conflicted
+++ resolved
@@ -244,19 +244,21 @@
             self.update_fluid_connections(&position).unwrap();
         }
 
-<<<<<<< HEAD
         for bundle in self.structures.iter_mut().filter_map(|s| s.bundle.as_mut()) {
-            if let Some(factory) = bundle.components.factory.as_mut() {
-                bundle.dynamic.select_recipe(factory, 0).ok();
-            }
-=======
-        for s in self
-            .structures
-            .iter_mut()
-            .filter_map(|s| s.dynamic.as_deref_mut())
-        {
-            s.select_recipe(0, &mut self.player.inventory).ok();
->>>>>>> 9f074a64
+            bundle
+                .dynamic
+                .select_recipe(
+                    bundle.components.factory.as_mut(),
+                    0,
+                    &mut self.player.inventory,
+                )
+                .ok();
+            // for s in self
+            //     .structures
+            //     .iter_mut()
+            //     .filter_map(|s| s.dynamic.as_deref_mut())
+            // {
+            //     s.select_recipe(0, &mut self.player.inventory).ok();
         }
 
         let structures = std::mem::take(&mut self.structures);
