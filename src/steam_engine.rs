--- conflicted
+++ resolved
@@ -1,18 +1,10 @@
 use super::{
-<<<<<<< HEAD
     pipe::Pipe,
     serialize_impl,
-    structure::{DynIterMut, Structure, StructureBundle, StructureComponents},
+    dyn_iter::DynIterMut,
+    structure::{Structure, StructureBundle, StructureComponents},
     water_well::{FluidBox, FluidType},
     FactorishState, FrameProcResult, Recipe,
-=======
-    dyn_iter::DynIterMut,
-    pipe::Pipe,
-    serialize_impl,
-    structure::Structure,
-    water_well::{FluidBox, FluidType},
-    FactorishState, FrameProcResult, Position, Recipe,
->>>>>>> 501f7337
 };
 use serde::{Deserialize, Serialize};
 use wasm_bindgen::prelude::*;
@@ -144,11 +136,7 @@
         let connections = self.connection(components, state, structures.as_dyn_iter());
         self.input_fluid_box.connect_to = connections;
         self.input_fluid_box
-<<<<<<< HEAD
-            .simulate(position, state, &mut structures.dyn_iter_mut());
-=======
-            .simulate(&self.position, state, structures);
->>>>>>> 501f7337
+            .simulate(position, state, structures);
         if let Some(recipe) = &self.recipe {
             if self.input_fluid_box.type_ == recipe.input_fluid {
                 self.progress = Some(0.);
