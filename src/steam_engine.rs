use super::{
    gl::utils::{enable_buffer, Flatten},
    pipe::Pipe,
    serialize_impl,
    structure::{
        Position, Structure, StructureBundle, StructureComponents, StructureDynIter, StructureId,
    },
    water_well::{FluidBox, FluidType},
    FactorishState, FrameProcResult, Recipe,
};
use cgmath::{Matrix3, Matrix4, Vector2, Vector3};
use serde::{Deserialize, Serialize};
use wasm_bindgen::prelude::*;
use web_sys::{CanvasRenderingContext2d, WebGlRenderingContext as GL};

use std::collections::HashMap;

#[derive(Serialize, Deserialize)]
pub(crate) struct SteamEngine {
    progress: Option<f64>,
    power: f64,
    max_power: f64,
    recipe: Option<Recipe>,
}

impl SteamEngine {
    pub(crate) fn new(position: Position) -> StructureBundle {
        let entity = SteamEngine {
            progress: None,
            power: 0.,
            max_power: 100.,
            recipe: Some(Recipe {
                input: HashMap::new(),
                input_fluid: Some(FluidType::Steam),
                output: HashMap::new(),
                output_fluid: None,
                power_cost: -100.,
                recipe_time: 100.,
            }),
        };
        StructureBundle::new(
            Box::new(entity),
            Some(position),
            None,
            None,
            None,
            None,
            vec![FluidBox::new(true, false)],
        )
    }

    const FLUID_PER_PROGRESS: f64 = 100.;
    const COMBUSTION_EPSILON: f64 = 1e-6;

    fn combustion_rate(&self, components: &StructureComponents) -> f64 {
        assert!(!components.fluid_boxes.is_empty());
        if let Some(ref recipe) = self.recipe {
            ((self.max_power - self.power) / recipe.power_cost.abs())
                .min(1. / recipe.recipe_time)
                .min(components.fluid_boxes[0].amount / Self::FLUID_PER_PROGRESS)
                .min(1.)
                .max(0.)
        } else {
            0.
        }
    }
}

impl Structure for SteamEngine {
    fn name(&self) -> &str {
        "Steam Engine"
    }

    fn draw(
        &self,
        components: &StructureComponents,
        state: &FactorishState,
        context: &CanvasRenderingContext2d,
        depth: i32,
        _is_tooltip: bool,
    ) -> Result<(), JsValue> {
        if depth != 0 {
            return Ok(());
        };
        Pipe::draw_int(self, components, state, context, depth, false)?;
        let (x, y) = if let Some(position) = &components.position {
            (position.x as f64 * 32., position.y as f64 * 32.)
        } else {
            (0., 0.)
        };
        match state.image_steam_engine.as_ref() {
            Some(img) => {
                let sx = if self.progress.is_some()
                    && Self::COMBUSTION_EPSILON < self.combustion_rate(components)
                {
                    ((((state.sim_time * 5.) as isize) % 2 + 1) * 32) as f64
                } else {
                    0.
                };
                context.draw_image_with_image_bitmap_and_sw_and_sh_and_dx_and_dy_and_dw_and_dh(
                    &img.bitmap,
                    sx,
                    0.,
                    32.,
                    32.,
                    x,
                    y,
                    32.,
                    32.,
                )?;
            }
            None => return Err(JsValue::from_str("furnace image not available")),
        }

        Ok(())
    }

<<<<<<< HEAD
    fn desc(&self, components: &StructureComponents, _state: &FactorishState) -> String {
=======
    fn draw_gl(
        &self,
        state: &FactorishState,
        gl: &GL,
        depth: i32,
        is_ghost: bool,
    ) -> Result<(), JsValue> {
        Pipe::draw_gl_int(self, state, gl, depth, false, is_ghost)?;
        let (x, y) = (
            self.position.x as f32 + state.viewport.x as f32,
            self.position.y as f32 + state.viewport.y as f32,
        );
        if depth != 0 {
            return Ok(());
        }
        let shader = state
            .assets
            .textured_shader
            .as_ref()
            .ok_or_else(|| js_str!("Shader not found"))?;
        gl.use_program(Some(&shader.program));
        gl.uniform1f(shader.alpha_loc.as_ref(), if is_ghost { 0.5 } else { 1. });
        gl.active_texture(GL::TEXTURE0);
        gl.bind_texture(GL::TEXTURE_2D, Some(&state.assets.tex_steam_engine));
        let sx = if self.progress.is_some() && Self::COMBUSTION_EPSILON < self.combustion_rate() {
            (((state.sim_time * 5.) as isize) % 2 + 1) as f32
        } else {
            0.
        };
        gl.uniform_matrix3fv_with_f32_array(
            shader.tex_transform_loc.as_ref(),
            false,
            (Matrix3::from_nonuniform_scale(1. / 3., 1.)
                * Matrix3::from_translation(Vector2::new(sx, 0.)))
            .flatten(),
        );

        enable_buffer(&gl, &state.assets.screen_buffer, 2, shader.vertex_position);
        gl.uniform_matrix4fv_with_f32_array(
            shader.transform_loc.as_ref(),
            false,
            (state.get_world_transform()?
                * Matrix4::from_scale(2.)
                * Matrix4::from_translation(Vector3::new(x, y, 0.)))
            .flatten(),
        );
        gl.draw_arrays(GL::TRIANGLE_FAN, 0, 4);
        Ok(())
    }

    fn desc(&self, _state: &FactorishState) -> String {
>>>>>>> 95b1e233
        if self.recipe.is_some() {
            assert!(!components.fluid_boxes.is_empty());
            // Progress bar
            format!("{}{}{}{}{}Input fluid: {}",
                format!("Progress: {:.0}%<br>", self.progress.unwrap_or(0.) * 100.),
                "<div style='position: relative; width: 100px; height: 10px; background-color: #001f1f; margin: 2px; border: 1px solid #3f3f3f'>",
                format!("<div style='position: absolute; width: {}px; height: 10px; background-color: #ff00ff'></div></div>",
                    self.progress.unwrap_or(0.) * 100.),
                format!(r#"Power: {:.1}kJ <div style='position: relative; width: 100px; height: 10px; background-color: #001f1f; margin: 2px; border: 1px solid #3f3f3f'>
                <div style='position: absolute; width: {}px; height: 10px; background-color: #ff00ff'></div></div>"#,
                self.power,
                if 0. < self.max_power { (self.power) / self.max_power * 100. } else { 0. }),
                format!("<div>Combustion rate: {:.1}</div>", self.combustion_rate(components)),
                components.fluid_boxes[0].desc())
        // getHTML(generateItemImage("time", true, this.recipe.time), true) + "<br>" +
        // "Outputs: <br>" +
        // getHTML(generateItemImage(this.recipe.output, true, 1), true) + "<br>";
        } else {
            String::from("No recipe")
        }
    }

    fn frame_proc(
        &mut self,
        _me: StructureId,
        components: &mut StructureComponents,
        _state: &mut FactorishState,
        _structures: &mut StructureDynIter,
    ) -> Result<FrameProcResult, ()> {
        let position = components.position.as_ref().ok_or(())?;
        let input_fluid_box = components.fluid_boxes.first().ok_or(())?;
        if let Some(recipe) = &self.recipe {
            if input_fluid_box.type_ == recipe.input_fluid {
                self.progress = Some(0.);
            }
            let ret = FrameProcResult::None;

            if let Some(prev_progress) = self.progress {
                // Proceed only if we have sufficient energy in the buffer.
                let progress = self.combustion_rate(components);
                if 1. <= prev_progress + progress {
                    self.progress = None;
                    return Ok(FrameProcResult::InventoryChanged(*position));
                } else if Self::COMBUSTION_EPSILON < progress {
                    self.progress = Some(prev_progress + progress);
                    self.power -= progress * recipe.power_cost;
                    components.fluid_boxes.first_mut().ok_or(())?.amount -=
                        progress * Self::FLUID_PER_PROGRESS;
                }
            }
            return Ok(ret);
        }
        Ok(FrameProcResult::None)
    }

    fn get_selected_recipe(&self) -> Option<&Recipe> {
        self.recipe.as_ref()
    }

    fn power_source(&self) -> bool {
        true
    }

    fn power_outlet(&mut self, demand: f64) -> Option<f64> {
        let energy = demand.min(self.power);
        self.power -= energy;
        Some(energy)
    }

    serialize_impl!();
}<|MERGE_RESOLUTION|>--- conflicted
+++ resolved
@@ -115,20 +115,20 @@
         Ok(())
     }
 
-<<<<<<< HEAD
-    fn desc(&self, components: &StructureComponents, _state: &FactorishState) -> String {
-=======
     fn draw_gl(
         &self,
+        components: &StructureComponents,
         state: &FactorishState,
         gl: &GL,
         depth: i32,
         is_ghost: bool,
     ) -> Result<(), JsValue> {
-        Pipe::draw_gl_int(self, state, gl, depth, false, is_ghost)?;
+        let position = components.position.ok_or_else(|| js_str!("SteamEngine without Position"))?;
+
+        Pipe::draw_gl_int(components, state, gl, depth, false, is_ghost)?;
         let (x, y) = (
-            self.position.x as f32 + state.viewport.x as f32,
-            self.position.y as f32 + state.viewport.y as f32,
+            position.x as f32 + state.viewport.x as f32,
+            position.y as f32 + state.viewport.y as f32,
         );
         if depth != 0 {
             return Ok(());
@@ -142,7 +142,7 @@
         gl.uniform1f(shader.alpha_loc.as_ref(), if is_ghost { 0.5 } else { 1. });
         gl.active_texture(GL::TEXTURE0);
         gl.bind_texture(GL::TEXTURE_2D, Some(&state.assets.tex_steam_engine));
-        let sx = if self.progress.is_some() && Self::COMBUSTION_EPSILON < self.combustion_rate() {
+        let sx = if self.progress.is_some() && Self::COMBUSTION_EPSILON < self.combustion_rate(components) {
             (((state.sim_time * 5.) as isize) % 2 + 1) as f32
         } else {
             0.
@@ -168,8 +168,7 @@
         Ok(())
     }
 
-    fn desc(&self, _state: &FactorishState) -> String {
->>>>>>> 95b1e233
+    fn desc(&self, components: &StructureComponents, _state: &FactorishState) -> String {
         if self.recipe.is_some() {
             assert!(!components.fluid_boxes.is_empty());
             // Progress bar
