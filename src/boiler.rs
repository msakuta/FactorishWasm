--- conflicted
+++ resolved
@@ -1,16 +1,10 @@
 use super::{
-<<<<<<< HEAD
     burner::Burner,
     pipe::Pipe,
     structure::{
         Energy, Structure, StructureBundle, StructureComponents, StructureDynIter, StructureId,
     },
-=======
-    drop_items::DropItem,
     gl::utils::{enable_buffer, Flatten},
-    serialize_impl,
-    structure::{Structure, StructureDynIter, StructureId},
->>>>>>> 95b1e233
     water_well::{FluidBox, FluidType},
     FactorishState, FrameProcResult, Inventory, ItemType, Position, Recipe, TempEnt,
 };
@@ -138,26 +132,21 @@
         Ok(())
     }
 
-<<<<<<< HEAD
-    fn desc(&self, components: &StructureComponents, _state: &FactorishState) -> String {
-        let (_burner, energy) =
-            if let Some(burner) = components.burner.as_ref().zip(components.energy.as_ref()) {
-                burner
-            } else {
-                return "Burner not found".to_string();
-            };
-=======
     fn draw_gl(
         &self,
+        components: &StructureComponents,
         state: &FactorishState,
         gl: &GL,
         depth: i32,
         is_ghost: bool,
     ) -> Result<(), JsValue> {
-        Pipe::draw_gl_int(self, state, gl, depth, false, is_ghost)?;
+        Pipe::draw_gl_int(components, state, gl, depth, false, is_ghost)?;
+        let position = components.position.ok_or_else(|| js_str!("OreMine without Position"))?;
+        let factory = components.factory.as_ref().ok_or_else(|| js_str!("OreMine without Factory"))?;
+        let energy = components.energy.as_ref().ok_or_else(|| js_str!("OreMine without Energy"))?;
         let (x, y) = (
-            self.position.x as f32 + state.viewport.x as f32,
-            self.position.y as f32 + state.viewport.y as f32,
+            position.x as f32 + state.viewport.x as f32,
+            position.y as f32 + state.viewport.y as f32,
         );
         match depth {
             0 => {
@@ -171,7 +160,7 @@
                 gl.active_texture(GL::TEXTURE0);
                 gl.bind_texture(GL::TEXTURE_2D, Some(&state.assets.tex_boiler));
                 let sx = if self.progress.is_some()
-                    && Self::COMBUSTION_EPSILON < self.combustion_rate()
+                    && Self::COMBUSTION_EPSILON < self.combustion_rate(&energy, &components.fluid_boxes)
                 {
                     (((state.sim_time * 5.) as isize) % 2 + 1) as f32
                 } else {
@@ -198,7 +187,9 @@
             }
             2 => {
                 if !is_ghost {
-                    crate::draw_fuel_alarm_gl_impl!(self, state, gl)
+                    if factory.recipe.is_some() && energy.value == 0. {
+                        crate::gl::draw_fuel_alarm_gl(components, state, gl)?;
+                    }
                 }
             }
             _ => (),
@@ -206,8 +197,13 @@
         Ok(())
     }
 
-    fn desc(&self, _state: &FactorishState) -> String {
->>>>>>> 95b1e233
+    fn desc(&self, components: &StructureComponents, _state: &FactorishState) -> String {
+        let (_burner, energy) =
+            if let Some(burner) = components.burner.as_ref().zip(components.energy.as_ref()) {
+                burner
+            } else {
+                return "Burner not found".to_string();
+            };
         format!(
             "{}",
             if self.recipe.is_some() {
