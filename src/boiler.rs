use super::{
    burner::Burner,
    pipe::Pipe,
    serialize_impl,
    structure::{
        Energy, Structure, StructureBundle, StructureComponents, StructureDynIter, StructureId,
    },
    water_well::{FluidBox, FluidType},
    FactorishState, FrameProcResult, Inventory, ItemType, Position, Recipe, TempEnt,
};
use serde::{Deserialize, Serialize};
use wasm_bindgen::prelude::*;
use web_sys::CanvasRenderingContext2d;

use std::collections::HashMap;

const FUEL_CAPACITY: usize = 10;

#[derive(Serialize, Deserialize)]
pub(crate) struct Boiler {
    progress: Option<f64>,
    recipe: Option<Recipe>,
}

impl Boiler {
    pub(crate) fn new(position: &Position) -> StructureBundle {
        StructureBundle {
            dynamic: Box::new(Boiler {
                progress: None,
                recipe: Some(Recipe {
                    input: hash_map!(ItemType::CoalOre => 1usize),
                    input_fluid: Some(FluidType::Water),
                    output: HashMap::new(),
                    output_fluid: Some(FluidType::Steam),
                    power_cost: 100.,
                    recipe_time: 30.,
                }),
            }),
<<<<<<< HEAD
            components: StructureComponents {
                position: Some(*position),
                rotation: None,
                burner: Some(Burner {
                    inventory: Inventory::new(),
                    capacity: FUEL_CAPACITY,
                }),
                energy: Some(Energy {
                    value: 0.,
                    max: 100.,
                }),
                factory: None,
                fluid_boxes: vec![
                    FluidBox::new(true, false, [None; 4]),
                    FluidBox::new(false, true, [None; 4]),
                ],
            },
=======
            input_fluid_box: FluidBox::new_with_filter(true, false, Some(FluidType::Water)),
            output_fluid_box: FluidBox::new(false, true),
>>>>>>> 60292bf7
        }
    }

    const FLUID_PER_PROGRESS: f64 = 100.;
    const COMBUSTION_EPSILON: f64 = 1e-6;

    fn combustion_rate(&self, energy: &Energy, fluid_boxes: &[FluidBox]) -> f64 {
        if let ([input_fluid_box, output_fluid_box], Some(ref recipe)) =
            (&fluid_boxes[..2], &self.recipe)
        {
            (energy.value / recipe.power_cost)
                .min(1. / recipe.recipe_time)
                .min(input_fluid_box.amount / Self::FLUID_PER_PROGRESS)
                .min(
                    (output_fluid_box.max_amount - output_fluid_box.amount)
                        / Self::FLUID_PER_PROGRESS,
                )
                .min(1.)
        } else {
            0.
        }
    }
}

impl Structure for Boiler {
    fn name(&self) -> &str {
        "Boiler"
    }

    fn draw(
        &self,
        components: &StructureComponents,
        state: &FactorishState,
        context: &CanvasRenderingContext2d,
        depth: i32,
        _is_tooltip: bool,
    ) -> Result<(), JsValue> {
        if depth != 0 {
            return Ok(());
        };
        Pipe::draw_int(self, components, state, context, depth, false)?;
        let (x, y) = if let Some(position) = &components.position {
            (position.x as f64 * 32., position.y as f64 * 32.)
        } else {
            (0., 0.)
        };
        match state.image_boiler.as_ref() {
            Some(img) => {
                let sx = if let Some(energy) = components.energy.as_ref() {
                    if self.progress.is_some()
                        && Self::COMBUSTION_EPSILON
                            < self.combustion_rate(energy, &components.fluid_boxes)
                    {
                        ((((state.sim_time * 5.) as isize) % 2 + 1) * 32) as f64
                    } else {
                        0.
                    }
                } else {
                    0.
                };
                context.draw_image_with_image_bitmap_and_sw_and_sh_and_dx_and_dy_and_dw_and_dh(
                    &img.bitmap,
                    sx,
                    0.,
                    32.,
                    32.,
                    x,
                    y,
                    32.,
                    32.,
                )?;
            }
            None => return Err(JsValue::from_str("furnace image not available")),
        }

        Ok(())
    }

    fn desc(&self, components: &StructureComponents, _state: &FactorishState) -> String {
        let (_burner, energy) =
            if let Some(burner) = components.burner.as_ref().zip(components.energy.as_ref()) {
                burner
            } else {
                return "Burner not found".to_string();
            };
        format!(
            "{}",
            if self.recipe.is_some() {
                // Progress bar
                format!("{}{}{}{}Input fluid: {}Output fluid: {}",
                    format!("Progress: {:.0}%<br>", self.progress.unwrap_or(0.) * 100.),
                    "<div style='position: relative; width: 100px; height: 10px; background-color: #001f1f; margin: 2px; border: 1px solid #3f3f3f'>",
                    format!("<div style='position: absolute; width: {}px; height: 10px; background-color: #ff00ff'></div></div>",
                        self.progress.unwrap_or(0.) * 100.),
                    format!(r#"Power: {:.1}kJ <div style='position: relative; width: 100px; height: 10px; background-color: #001f1f; margin: 2px; border: 1px solid #3f3f3f'>
                    <div style='position: absolute; width: {}px; height: 10px; background-color: #ff00ff'></div></div>"#,
                    energy.value,
                    if 0. < energy.max { (energy.value) / energy.max * 100. } else { 0. }),
                    components.fluid_boxes.get(0).map(|f| f.desc()).unwrap_or_else(|| "".to_string()),
                    components.fluid_boxes.get(1).map(|f| f.desc()).unwrap_or_else(|| "".to_string()))
            // getHTML(generateItemImage("time", true, this.recipe.time), true) + "<br>" +
            // "Outputs: <br>" +
            // getHTML(generateItemImage(this.recipe.output, true, 1), true) + "<br>";
            } else {
                String::from("No recipe")
            },
        )
    }

    fn frame_proc(
        &mut self,
        _me: StructureId,
        components: &mut StructureComponents,
        state: &mut FactorishState,
        _structures: &mut StructureDynIter,
    ) -> Result<FrameProcResult, ()> {
        let position = components.position.as_ref().ok_or(())?;
        let energy = components.energy.as_mut().ok_or(())?;
        if components.fluid_boxes.len() < 2 {
            return Err(());
        }
        if let Some(recipe) = &self.recipe {
            if components.fluid_boxes[0].type_ == Some(FluidType::Water) {
                self.progress = Some(0.);
            }
            let ret = FrameProcResult::None;

            if let Some(prev_progress) = self.progress {
                // Proceed only if we have sufficient energy in the buffer.
                let progress = self.combustion_rate(energy, &components.fluid_boxes);
                if state.rng.next() < progress * 10. {
                    state
                        .temp_ents
                        .push(TempEnt::new(&mut state.rng, *position));
                }
                if 1. <= prev_progress + progress {
                    self.progress = None;

                    return Ok(FrameProcResult::InventoryChanged(*position));
                } else if Self::COMBUSTION_EPSILON < progress {
                    self.progress = Some(prev_progress + progress);
                    energy.value -= progress * recipe.power_cost;
                    if let [input_fluid_box, output_fluid_box] = &mut components.fluid_boxes[..2] {
                        output_fluid_box.type_ = Some(FluidType::Steam);
                        output_fluid_box.amount += progress * Self::FLUID_PER_PROGRESS;
                        input_fluid_box.amount -= progress * Self::FLUID_PER_PROGRESS;
                    } else {
                        return Err(());
                    };
                }
            }
            return Ok(ret);
        }
        Ok(FrameProcResult::None)
    }

    fn get_selected_recipe(&self) -> Option<&Recipe> {
        self.recipe.as_ref()
    }

    serialize_impl!();
}<|MERGE_RESOLUTION|>--- conflicted
+++ resolved
@@ -36,7 +36,6 @@
                     recipe_time: 30.,
                 }),
             }),
-<<<<<<< HEAD
             components: StructureComponents {
                 position: Some(*position),
                 rotation: None,
@@ -50,14 +49,10 @@
                 }),
                 factory: None,
                 fluid_boxes: vec![
-                    FluidBox::new(true, false, [None; 4]),
-                    FluidBox::new(false, true, [None; 4]),
+                    FluidBox::new_with_filter(true, false, Some(FluidType::Water)),
+                    FluidBox::new(false, true),
                 ],
             },
-=======
-            input_fluid_box: FluidBox::new_with_filter(true, false, Some(FluidType::Water)),
-            output_fluid_box: FluidBox::new(false, true),
->>>>>>> 60292bf7
         }
     }
 
