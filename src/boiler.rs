--- conflicted
+++ resolved
@@ -1,21 +1,11 @@
 use super::{
-<<<<<<< HEAD
     burner::Burner,
     pipe::Pipe,
-=======
-    drop_items::DropItem,
->>>>>>> 84ccef08
-    serialize_impl,
     structure::{
         Energy, Structure, StructureBundle, StructureComponents, StructureDynIter, StructureId,
     },
     water_well::{FluidBox, FluidType},
-<<<<<<< HEAD
     FactorishState, FrameProcResult, Inventory, ItemType, Position, Recipe, TempEnt,
-=======
-    FactorishState, FrameProcResult, Inventory, InventoryTrait, ItemType, Position, Recipe,
-    TempEnt, COAL_POWER,
->>>>>>> 84ccef08
 };
 use serde::{Deserialize, Serialize};
 use wasm_bindgen::prelude::*;
@@ -222,5 +212,5 @@
         self.recipe.as_ref()
     }
 
-    serialize_impl!();
+    crate::serialize_impl!();
 }