--- conflicted
+++ resolved
@@ -151,14 +151,18 @@
 
     fn draw_gl(
         &self,
+        components: &StructureComponents,
         state: &FactorishState,
         gl: &GL,
         depth: i32,
         is_ghost: bool,
     ) -> Result<(), JsValue> {
+        let position = components.position.ok_or_else(|| js_str!("Splitter without Position"))?;
+        let rotation = components.rotation.ok_or_else(|| js_str!("Splitter without Rotation"))?;
+
         let (x, y) = (
-            self.position.x as f32 + state.viewport.x as f32,
-            self.position.y as f32 + state.viewport.y as f32,
+            position.x as f32 + state.viewport.x as f32,
+            position.y as f32 + state.viewport.y as f32,
         );
 
         let get_shader = || -> Result<&ShaderBundle, JsValue> {
@@ -179,7 +183,7 @@
                 (state.get_world_transform()?
                     * Matrix4::from_scale(2.)
                     * Matrix4::from_translation(Vector3::new(x + 0.5, y + 0.5, 0.))
-                    * Matrix4::from_angle_z(Rad(self.rotation.angle_rad() as f32))
+                    * Matrix4::from_angle_z(Rad(rotation.angle_rad() as f32))
                     * Matrix4::from_translation(Vector3::new(-0.5, -0.5, 0.))
                     * Matrix4::from_nonuniform_scale(1., 2., 1.))
                 .flatten(),
@@ -233,8 +237,8 @@
 
     fn rotate(
         &mut self,
-<<<<<<< HEAD
         components: &mut StructureComponents,
+        _state: &mut FactorishState,
         _others: &StructureDynIter,
     ) -> Result<(), RotateErr> {
         let rotation = components
@@ -247,12 +251,6 @@
             .ok_or(RotateErr::NotSupported)?;
         *position = position.add(rotation.next().delta());
         *rotation = rotation.next().next();
-=======
-        _state: &mut FactorishState,
-        _others: &StructureDynIter,
-    ) -> Result<(), RotateErr> {
-        self.rotation = self.rotation.next();
->>>>>>> 95b1e233
         Ok(())
     }
 
@@ -265,7 +263,6 @@
         Ok(())
     }
 
-<<<<<<< HEAD
     fn item_response(
         &mut self,
         components: &mut StructureComponents,
@@ -277,13 +274,7 @@
             .ok_or_else(|| js_str!("Splitter without Rotation component"))?;
         let vx = rotation.delta().0;
         let vy = rotation.delta().1;
-        let mut ax = if rotation.is_vertial() {
-=======
-    fn item_response(&mut self, item: &DropItem) -> Result<ItemResponseResult, ()> {
-        let vx = self.rotation.delta().0;
-        let vy = self.rotation.delta().1;
-        let mut ax = if self.rotation.is_vertcial() {
->>>>>>> 95b1e233
+        let mut ax = if rotation.is_vertical() {
             (item.x as f64 / TILE_SIZE).floor() * TILE_SIZE + TILE_SIZE / 2.
         } else {
             item.x as f64
