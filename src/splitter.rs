--- conflicted
+++ resolved
@@ -260,7 +260,6 @@
         Ok(())
     }
 
-<<<<<<< HEAD
     fn item_response(
         &mut self,
         components: &mut StructureComponents,
@@ -270,15 +269,9 @@
             .rotation
             .as_ref()
             .ok_or_else(|| js_str!("Splitter without Rotation component"))?;
-        let vx = rotation.delta().0;
-        let vy = rotation.delta().1;
+        let vx = rotation.delta().0 as f64 * BELT_SPEED;
+        let vy = rotation.delta().1 as f64 * BELT_SPEED;
         let mut ax = if rotation.is_vertical() {
-=======
-    fn item_response(&mut self, item: &DropItem) -> Result<ItemResponseResult, ()> {
-        let vx = self.rotation.delta().0 as f64 * BELT_SPEED;
-        let vy = self.rotation.delta().1 as f64 * BELT_SPEED;
-        let mut ax = if self.rotation.is_vertcial() {
->>>>>>> 2eb3499a
             (item.x as f64 / TILE_SIZE).floor() * TILE_SIZE + TILE_SIZE / 2.
         } else {
             item.x as f64
