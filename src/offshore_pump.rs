--- conflicted
+++ resolved
@@ -58,10 +58,9 @@
         Ok(())
     }
 
-<<<<<<< HEAD
-=======
     fn draw_gl(
         &self,
+        components: &StructureComponents,
         state: &FactorishState,
         gl: &GL,
         depth: i32,
@@ -70,10 +69,11 @@
         if depth != 0 {
             return Ok(());
         };
-        Pipe::draw_gl_int(self, state, gl, depth, false, is_ghost)?;
+        let position = components.position.ok_or_else(|| js_str!("OffshorePump without Position"))?;
+        Pipe::draw_gl_int(components, state, gl, depth, false, is_ghost)?;
         let (x, y) = (
-            self.position.x as f32 + state.viewport.x as f32,
-            self.position.y as f32 + state.viewport.y as f32,
+            position.x as f32 + state.viewport.x as f32,
+            position.y as f32 + state.viewport.y as f32,
         );
         let shader = state
             .assets
@@ -103,15 +103,14 @@
         Ok(())
     }
 
-    fn desc(&self, _state: &FactorishState) -> String {
+    fn desc(&self, components: &StructureComponents,  _state: &FactorishState) -> String {
         format!(
             "{}<br>{}",
-            self.output_fluid_box.desc(),
+            components.fluid_boxes.iter().map(|fb| fb.desc()).fold(String::new(), |s, desc| s + "<br>" + &desc),
             "Outputs: Water<br>",
         )
     }
 
->>>>>>> 95b1e233
     fn frame_proc(
         &mut self,
         _me: StructureId,
