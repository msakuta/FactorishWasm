--- conflicted
+++ resolved
@@ -2,13 +2,9 @@
     drop_items::DropItem,
     gl::utils::{enable_buffer, Flatten},
     items::ItemType,
-<<<<<<< HEAD
     structure::{
-        ItemResponse, ItemResponseResult, Structure, StructureBundle, StructureComponents,
+        ItemResponse, ItemResponseResult, Structure, StructureBundle, StructureComponents, StructureDynIter
     },
-=======
-    structure::{ItemResponse, ItemResponseResult, Structure, StructureDynIter},
->>>>>>> 95b1e233
     FactorishState, FrameProcResult, Inventory, InventoryTrait, Position,
 };
 use cgmath::{Matrix3, Matrix4, Vector3};
@@ -64,11 +60,9 @@
         }
     }
 
-<<<<<<< HEAD
-    fn desc(&self, _components: &StructureComponents, _state: &FactorishState) -> String {
-=======
     fn draw_gl(
         &self,
+        components: &StructureComponents,
         state: &FactorishState,
         gl: &GL,
         depth: i32,
@@ -77,9 +71,10 @@
         if depth != 0 {
             return Ok(());
         }
+        let position = components.position.ok_or_else(|| js_str!("OreMine without Position"))?;
         let (x, y) = (
-            self.position.x as f32 + state.viewport.x as f32,
-            self.position.y as f32 + state.viewport.y as f32,
+            position.x as f32 + state.viewport.x as f32,
+            position.y as f32 + state.viewport.y as f32,
         );
         let shader = state
             .assets
@@ -110,8 +105,7 @@
         Ok(())
     }
 
-    fn desc(&self, _state: &FactorishState) -> String {
->>>>>>> 95b1e233
+    fn desc(&self, _components: &StructureComponents, _state: &FactorishState) -> String {
         format!(
             "Items: \n{}",
             self.inventory
@@ -148,11 +142,11 @@
     }
 
     /// Chest can put any item
-    fn can_input(&self, _o: &ItemType) -> bool {
+    fn can_input(&self, _components: &StructureComponents, _o: &ItemType) -> bool {
         self.inventory.len() < CHEST_CAPACITY
     }
 
-    fn can_output(&self, _structures: &StructureDynIter) -> Inventory {
+    fn can_output(&self, _components: &StructureComponents, _structures: &StructureDynIter) -> Inventory {
         self.inventory.clone()
     }
 
