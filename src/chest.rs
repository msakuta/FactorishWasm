use super::{
<<<<<<< HEAD
    items::{DropItem, ItemType},
    structure::{ItemResponse, ItemResponseResult, Structure, StructureComponents},
    FactorishState, FrameProcResult, Inventory, InventoryTrait,
=======
    drop_items::DropItem,
    items::ItemType,
    structure::{ItemResponse, ItemResponseResult, Structure},
    FactorishState, FrameProcResult, Inventory, InventoryTrait, Position,
>>>>>>> 84ccef08
};
use serde::{Deserialize, Serialize};
use wasm_bindgen::prelude::*;
use web_sys::CanvasRenderingContext2d;

const CHEST_CAPACITY: usize = 100;

#[derive(Serialize, Deserialize)]
pub(crate) struct Chest {
    inventory: Inventory,
}

impl Chest {
    pub(crate) fn new() -> Self {
        Chest {
            inventory: Inventory::new(),
        }
    }
}

impl Structure for Chest {
    fn name(&self) -> &'static str {
        "Chest"
    }

    fn draw(
        &self,
        components: &StructureComponents,
        state: &FactorishState,
        context: &CanvasRenderingContext2d,
        depth: i32,
        _is_toolbar: bool,
    ) -> Result<(), JsValue> {
        if depth != 0 {
            return Ok(());
        };
        let (x, y) = if let Some(position) = &components.position {
            (position.x as f64 * 32., position.y as f64 * 32.)
        } else {
            (0., 0.)
        };
        match state.image_chest.as_ref() {
            Some(img) => {
                context.draw_image_with_image_bitmap(&img.bitmap, x, y)?;
                Ok(())
            }
            None => Err(JsValue::from_str("chest image not available")),
        }
    }

    fn desc(&self, _components: &StructureComponents, _state: &FactorishState) -> String {
        format!(
            "Items: \n{}",
            self.inventory
                .iter()
                .map(|item| format!("{:?}: {}<br>", item.0, item.1))
                .fold(String::from(""), |accum, item| accum + &item)
        )
    }

    fn item_response(
        &mut self,
        components: &mut StructureComponents,
        _item: &DropItem,
    ) -> Result<ItemResponseResult, JsValue> {
        if self.inventory.len() < CHEST_CAPACITY {
            self.inventory.add_item(&_item.type_);
            Ok((
                ItemResponse::Consume,
                Some(FrameProcResult::InventoryChanged(
                    components
                        .position
                        .ok_or_else(|| js_str!("Chest without Position components"))?,
                )),
            ))
        } else {
            Ok((ItemResponse::None, None))
        }
    }

    fn input(&mut self, components: &mut StructureComponents, o: &DropItem) -> Result<(), JsValue> {
        self.item_response(components, o)
            .map(|_| ())
            .map_err(|_| JsValue::from_str("ItemResponse failed"))
    }

    /// Chest can put any item
    fn can_input(&self, _o: &ItemType) -> bool {
        self.inventory.len() < CHEST_CAPACITY
    }

    fn can_output(&self) -> Inventory {
        self.inventory.clone()
    }

    fn output(&mut self, _state: &mut FactorishState, item_type: &ItemType) -> Result<(), ()> {
        if self.inventory.remove_item(item_type) {
            Ok(())
        } else {
            Err(())
        }
    }

    fn inventory(&self, is_input: bool) -> Option<&Inventory> {
        if is_input {
            Some(&self.inventory)
        } else {
            None
        }
    }

    fn inventory_mut(&mut self, is_input: bool) -> Option<&mut Inventory> {
        if is_input {
            Some(&mut self.inventory)
        } else {
            None
        }
    }

    super::serialize_impl!();
}<|MERGE_RESOLUTION|>--- conflicted
+++ resolved
@@ -1,14 +1,10 @@
 use super::{
-<<<<<<< HEAD
-    items::{DropItem, ItemType},
-    structure::{ItemResponse, ItemResponseResult, Structure, StructureComponents},
-    FactorishState, FrameProcResult, Inventory, InventoryTrait,
-=======
     drop_items::DropItem,
     items::ItemType,
-    structure::{ItemResponse, ItemResponseResult, Structure},
+    structure::{
+        ItemResponse, ItemResponseResult, Structure, StructureBundle, StructureComponents,
+    },
     FactorishState, FrameProcResult, Inventory, InventoryTrait, Position,
->>>>>>> 84ccef08
 };
 use serde::{Deserialize, Serialize};
 use wasm_bindgen::prelude::*;
@@ -22,9 +18,12 @@
 }
 
 impl Chest {
-    pub(crate) fn new() -> Self {
-        Chest {
-            inventory: Inventory::new(),
+    pub(crate) fn new(position: Position) -> StructureBundle {
+        StructureBundle {
+            dynamic: Box::new(Chest {
+                inventory: Inventory::new(),
+            }),
+            components: StructureComponents::new_with_position(position),
         }
     }
 }
