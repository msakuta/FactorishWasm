#![allow(non_upper_case_globals)]

/// Macros needs to come first in order to be accessible from all the codes
#[macro_use]
mod macros;

macro_rules! try_continue {
    ($e:expr) => {
        if let Some(result) = $e {
            result
        } else {
            continue;
        }
    };
}

mod assembler;
mod boiler;
mod burner;
mod chest;
mod drop_items;
mod dyn_iter;
mod elect_pole;
mod electric_furnace;
mod factory;
mod furnace;
mod inserter;
mod inventory;
mod items;
mod lab;
mod minimap;
mod offshore_pump;
mod ore_mine;
mod perf;
mod perlin_noise;
mod pipe;
mod power_network;
mod research;
mod scenarios;
mod splitter;
mod steam_engine;
mod structure;
mod terrain;
mod transport_belt;
mod underground_belt;
mod underground_pipe;
mod utils;
mod water_well;
mod gl {
    pub(crate) mod assets;
    mod render_gl;
    mod shader_bundle;
    pub(crate) mod utils;

    pub(crate) use render_gl::{
        draw_direction_arrow_gl, draw_electricity_alarm_gl, draw_fuel_alarm_gl,
    };
    pub(crate) use shader_bundle::ShaderBundle;
}

use crate::{
    drop_items::{
        add_index, build_index, drop_item_id_iter, drop_item_iter, hit_check, hit_check_with_index,
        remove_index, update_index, DropItem, DropItemEntry, DropItemId, DropItemIndex,
        DROP_ITEM_SIZE, INDEX_CHUNK_SIZE,
    },
    factory::Factory,
    gl::assets::Assets,
    perf::PerfStats,
    scenarios::select_scenario,
    terrain::{
        calculate_back_image, calculate_back_image_all, gen_chunk, Chunk, Chunks,
        TerrainParameters, CHUNK_SIZE, CHUNK_SIZE2, CHUNK_SIZE_I,
    },
};
use assembler::Assembler;
use boiler::Boiler;
use chest::Chest;
use elect_pole::ElectPole;
use electric_furnace::ElectricFurnace;
use furnace::Furnace;
use inserter::Inserter;
use inventory::{Inventory, InventoryTrait, InventoryType, STACK_SIZE};
use items::{item_to_str, str_to_item, ItemType};
use lab::Lab;
use offshore_pump::OffshorePump;
use ore_mine::OreMine;
use perlin_noise::Xor128;
use pipe::Pipe;
use power_network::{build_power_networks, PowerNetwork};
use research::{Research, ResearchSerial, TechnologySerial, TechnologyTag, TECHNOLOGIES};
use splitter::Splitter;
use steam_engine::SteamEngine;
use structure::{
    FrameProcResult, ItemResponse, Position, RotateErr, Rotation, Structure, StructureBundle,
    StructureComponents, StructureDynIter, StructureEntry, StructureId,
};
use transport_belt::TransportBelt;
use underground_belt::{UnderDirection, UndergroundBelt};
use underground_pipe::UndergroundPipe;
use water_well::{FluidType, WaterWell};

use serde::{Deserialize, Serialize};
use std::hash::Hash;
use std::{
    collections::{HashMap, HashSet},
    convert::TryFrom,
};
use wasm_bindgen::prelude::*;
use wasm_bindgen::JsCast;
use web_sys::{
    CanvasRenderingContext2d, HtmlCanvasElement, HtmlDivElement, ImageBitmap, WebGlRenderingContext,
};

// When the `wee_alloc` feature is enabled, use `wee_alloc` as the global
// allocator.
#[cfg(feature = "wee_alloc")]
#[global_allocator]
static ALLOC: wee_alloc::WeeAlloc = wee_alloc::WeeAlloc::INIT;

fn window() -> web_sys::Window {
    web_sys::window().expect("no global `window` exists")
}

#[allow(dead_code)]
fn request_animation_frame(f: &Closure<dyn FnMut()>) {
    window()
        .request_animation_frame(f.as_ref().unchecked_ref())
        .expect("should register `requestAnimationFrame` OK");
}

#[allow(dead_code)]
fn document() -> web_sys::Document {
    window()
        .document()
        .expect("should have a document on window")
}

#[allow(dead_code)]
fn body() -> web_sys::HtmlElement {
    document().body().expect("document should have a body")
}

fn performance() -> web_sys::Performance {
    window()
        .performance()
        .expect("performance should be available")
}

const TILE_SIZE: f64 = 32.;
const TILE_SIZE_F: f32 = TILE_SIZE as f32;
const TILE_SIZE_I: i32 = TILE_SIZE as i32;

const COAL_POWER: f64 = 100.; // kilojoules
const SAVE_VERSION: i64 = 5;
const ORE_HARVEST_TIME: i32 = 20;

const WIRE_ATTACH_X: f64 = 28.;
const WIRE_ATTACH_Y: f64 = 8.;
const WIRE_HANG: f64 = 0.15;

/// Event types that can be communicated to the JavaScript code.
/// It is serialized into a JavaScript Object through serde.
#[derive(Serialize)]
enum JSEvent {
    UpdatePlayerInventory,
    ShowInventory,
    ShowInventoryAt {
        pos: (i32, i32),
        recipe_enable: bool,
    },
    UpdateStructureInventory(i32, i32),
    UpdateResearch,
}

#[derive(Copy, Clone, Serialize, Deserialize, PartialEq, Debug)]
enum Ore {
    Iron,
    Coal,
    Copper,
    Stone,
}

#[derive(Copy, Clone, Serialize, Deserialize)]
struct OreValue(Ore, u32);

#[derive(Copy, Clone, Serialize, Deserialize)]
struct Cell {
    water: bool,
    ore: Option<OreValue>,
    #[serde(skip)]
    image: u8,
    #[serde(skip)]
    grass_image: u8,
}

impl Default for Cell {
    fn default() -> Self {
        Cell {
            water: false,
            ore: None,
            image: 0,
            grass_image: 0,
        }
    }
}

impl Cell {
    fn get_ore_type(&self) -> Option<ItemType> {
        match self.ore {
            Some(OreValue(Ore::Iron, _)) => Some(ItemType::IronOre),
            Some(OreValue(Ore::Copper, _)) => Some(ItemType::CopperOre),
            Some(OreValue(Ore::Coal, _)) => Some(ItemType::CoalOre),
            Some(OreValue(Ore::Stone, _)) => Some(ItemType::StoneOre),
            _ => None,
        }
    }
}

const tilesize: i32 = 32;
struct ToolDef {
    item_type: ItemType,
    desc: &'static str,
}
const tool_defs: [ToolDef; 16] = [
    ToolDef {
        item_type: ItemType::TransportBelt,
        desc: "Transports items on ground",
    },
    ToolDef {
        item_type: ItemType::Inserter,
        desc: "Picks items from one side and puts on the other side<br>in the direction indicated by an arrow.<br>Costs no energy to operate.",
    },
    ToolDef {
        item_type: ItemType::Splitter,
        desc: "Connects to transport belt. Splits inputs and outputs into two lanes.",
    },
    ToolDef {
        item_type: ItemType::OreMine,
        desc: "Mines ores and puts them to adjacent ground<br>or a structure in the direction indicated by an arrow.<br>Requires coal ores to operate.",
    },
    ToolDef {
        item_type: ItemType::Chest,
        desc: "Can store 100 items.<br>Use inserters to automatically store/retrieve items.",
    },
    ToolDef {
        item_type: ItemType::Furnace,
        desc: "Smelts metal ores into metal bars.<br>Requires coal ores to operate.",
    },
    ToolDef {
        item_type: ItemType::ElectricFurnace,
        desc: "Smelts metal ores into metal bars.<br>Uses electricity to operate.",
    },
    ToolDef {
        item_type: ItemType::Assembler,
        desc: "Assembles items from ingredients with recipes.<br>Set a recipe in the inventory GUI to operate.<br>Requires electricity to operate.",
    },
    ToolDef {
        item_type: ItemType::Boiler,
        desc: "Burns coal ores and use the generated heat to convert water into steam.",
    },
    ToolDef {
        item_type: ItemType::WaterWell,
        desc: "Pumps underground water at a fixed rate of 0.01 units per tick.",
    },
    ToolDef {
        item_type: ItemType::OffshorePump,
        desc: "Pumps water from coastline.",
    },
    ToolDef {
        item_type: ItemType::Pipe,
        desc: "Conveys fluid such as water or steam.",
    },
    ToolDef {
        item_type: ItemType::UndergroundPipe,
        desc: "Transport fluid beyond obstacles.",
    },
    ToolDef {
        item_type: ItemType::SteamEngine,
        desc: "Consumes steam and transmits electricity within a range of 3 tiles.",
    },
    ToolDef {
        item_type: ItemType::ElectPole,
        desc: "Electric pole.",
    },
    ToolDef {
        item_type: ItemType::UndergroundBelt,
        desc: "Underground belt can connect transport belts without blocking other structures in between.",
    },
];

fn draw_direction_arrow(
    (x, y): (f64, f64),
    rotation: &Rotation,
    state: &FactorishState,
    context: &CanvasRenderingContext2d,
) -> Result<(), JsValue> {
    match state.image_direction.as_ref() {
        Some(img) => {
            context.save();
            context.translate(x + 16., y + 16.)?;
            context.rotate(rotation.angle_rad() + std::f64::consts::PI)?;
            context.translate(-(x + 16. + 4.) + 16., -(y + 16. + 8.) + 16.)?;
            context.draw_image_with_image_bitmap(&img.bitmap, x, y)?;
            context.restore();
        }
        None => return Err(JsValue::from_str("direction image not available")),
    };
    Ok(())
}

type ItemSet = HashMap<ItemType, usize>;

#[derive(Clone, Serialize, Deserialize)]
pub(crate) struct Recipe {
    input: ItemSet,
    input_fluid: Option<FluidType>,
    output: ItemSet,
    output_fluid: Option<FluidType>,
    power_cost: f64,
    recipe_time: f64,
    #[serde(default)]
    requires_technology: HashSet<TechnologyTag>,
}

impl Recipe {
    fn new(input: ItemSet, output: ItemSet, power_cost: f64, recipe_time: f64) -> Self {
        Recipe {
            input,
            input_fluid: None,
            output,
            output_fluid: None,
            power_cost,
            recipe_time,
            requires_technology: HashSet::new(),
        }
    }

    fn new_with_requires(
        input: ItemSet,
        output: ItemSet,
        power_cost: f64,
        recipe_time: f64,
        requires_technology: HashSet<TechnologyTag>,
    ) -> Self {
        Recipe {
            input,
            input_fluid: None,
            output,
            output_fluid: None,
            power_cost,
            recipe_time,
            requires_technology,
        }
    }
}

#[derive(Serialize)]
struct RecipeSerial {
    index: usize,
    input: HashMap<String, usize>,
    output: HashMap<String, usize>,
    power_cost: f64,
    recipe_time: f64,
}

impl From<(usize, Recipe)> for RecipeSerial {
    fn from((index, o): (usize, Recipe)) -> Self {
        Self {
            index,
            input: o.input.iter().map(|(k, v)| (item_to_str(k), *v)).collect(),
            output: o.output.iter().map(|(k, v)| (item_to_str(k), *v)).collect(),
            power_cost: o.power_cost,
            recipe_time: o.recipe_time,
        }
    }
}

#[derive(Serialize, Deserialize)]
struct Player {
    inventory: Inventory,
}

impl Player {
    fn add_item(&mut self, name: &ItemType, count: usize) {
        self.inventory.add_items(name, count);
    }
}

struct ImageBundle {
    url: String,
    bitmap: ImageBitmap,
}

impl<'a> From<&'a ImageBundle> for &'a ImageBitmap {
    fn from(o: &'a ImageBundle) -> Self {
        &o.bitmap
    }
}

struct TempEnt {
    position: (f64, f64),
    velocity: (f64, f64),
    rotation: f64,
    life: f64,
    max_life: f64,
}

impl TempEnt {
    fn new(rng: &mut Xor128, position: Position) -> Self {
        let life = rng.next() * 3. + 6.;
        TempEnt {
            position: (
                (position.x as f64 + 0.5) * TILE_SIZE,
                (position.y as f64 + 0.25 + rng.next() * 0.5) * TILE_SIZE,
            ),
            velocity: (
                (rng.next() * 1.5 - 0.75 + 0.5), // A bit bias to the right
                (4. + rng.next()),
            ),
            rotation: rng.next() * std::f64::consts::PI * 2.,
            life,
            max_life: life,
        }
    }
}

#[derive(Eq, PartialEq, Hash, Copy, Clone, Serialize, Deserialize, Debug)]
struct PowerWire(StructureId, StructureId);

#[derive(Eq, PartialEq, Copy, Clone, Debug, Serialize)]
enum SelectedItem {
    /// This is index into `tool_belt`. It is kind of duplicate of `player.selected_item`,
    /// but we make it separate field because multiple tool belt slots refer to the same item type.
    ToolBelt(usize),
    PlayerInventory(ItemType, usize),
    StructInventory(StructureId, InventoryType, ItemType, usize),
}

impl SelectedItem {
    fn map_struct(&self, id: &StructureId) -> Option<ItemType> {
        if let SelectedItem::StructInventory(self_id, _, item, _) = self {
            if self_id == id {
                Some(*item)
            } else {
                None
            }
        } else {
            None
        }
    }
}

#[derive(Clone, Copy)]
struct OreHarvesting {
    pos: Position,
    ore_type: ItemType,
    timer: i32,
}

#[derive(Serialize, Deserialize)]
struct Viewport {
    x: f64,
    y: f64,
    scale: f64,
}

impl Default for Viewport {
    fn default() -> Self {
        Self {
            x: 0.,
            y: 0.,
            scale: 1.,
        }
    }
}

#[derive(Serialize, Deserialize)]
struct Bounds {
    width: i32,
    height: i32,
}

fn apply_bounds(
    bounds: &Option<Bounds>,
    viewport: &Viewport,
    viewport_width: f64,
    viewport_height: f64,
) -> (i32, i32, i32, i32) {
    if let Some(bounds) = bounds.as_ref() {
        let left = ((-viewport.x).floor() as i32).max(0);
        let top = ((-viewport.y).floor() as i32).max(0);
        // Compensate the inclusive boundary with subtracting bounds.width and height by 1
        let right = (((viewport_width / TILE_SIZE / viewport.scale - viewport.x) + 1.) as i32)
            .min(bounds.width - 1);
        let bottom = (((viewport_height / TILE_SIZE / viewport.scale - viewport.y) + 1.) as i32)
            .min(bounds.height - 1);
        (left, top, right, bottom)
    } else {
        let left = (-viewport.x).floor() as i32;
        let top = (-viewport.y).floor() as i32;
        let right = ((viewport_width / TILE_SIZE / viewport.scale - viewport.x) + 1.) as i32;
        let bottom = ((viewport_height / TILE_SIZE / viewport.scale - viewport.y) + 1.) as i32;
        (left, top, right, bottom)
    }
}

#[wasm_bindgen]
pub struct FactorishState {
    #[allow(dead_code)]
    delta_time: f64,
    sim_time: f64,
    width: u32,
    height: u32,
    bounds: Option<Bounds>,
    viewport_width: f64,
    viewport_height: f64,
    viewport: Viewport,
    board: Chunks,
    terrain_params: TerrainParameters,
    structures: Vec<StructureEntry>,
    selected_structure_inventory: Option<StructureId>,
    drop_items: Vec<DropItemEntry>,
    drop_items_index: DropItemIndex,
    tool_belt: [Option<ItemType>; 10],
    power_networks: Vec<PowerNetwork>,
    unlocked_technologies: HashSet<TechnologyTag>,
    pending_researches: HashMap<TechnologyTag, usize>,
    research: Option<Research>,

    selected_item: Option<SelectedItem>,
    ore_harvesting: Option<OreHarvesting>,

    tool_rotation: Rotation,
    player: Player,
    temp_ents: Vec<TempEnt>,
    rng: Xor128,

    // rendering states
    cursor: Option<[i32; 2]>,
    info_elem: Option<HtmlDivElement>,
    on_player_update: js_sys::Function,
    on_popup_text: js_sys::Function,
    on_structure_destroy: js_sys::Function,
    minimap_buffer: Vec<u8>,
    power_wires: Vec<PowerWire>,
    alt_mode: bool,
    debug_bbox: bool,
    debug_fluidbox: bool,
    debug_power_network: bool,
    use_webgl_instancing: bool,

    // Performance measurements
    perf_structures: PerfStats,
    perf_drop_items: PerfStats,
    perf_simulate: PerfStats,
    perf_minimap: PerfStats,
    perf_render: PerfStats,

    // on_show_inventory: js_sys::Function,
    image_belt: Option<ImageBundle>,
    image_underground_belt: Option<ImageBundle>,
    image_chest: Option<ImageBundle>,
    image_mine: Option<ImageBundle>,
    image_furnace: Option<ImageBundle>,
    image_electric_furnace: Option<ImageBundle>,
    image_assembler: Option<ImageBundle>,
    image_lab: Option<ImageBundle>,
    image_boiler: Option<ImageBundle>,
    image_steam_engine: Option<ImageBundle>,
    image_water_well: Option<ImageBundle>,
    image_offshore_pump: Option<ImageBundle>,
    image_pipe: Option<ImageBundle>,
    image_elect_pole: Option<ImageBundle>,
    image_splitter: Option<ImageBundle>,
    image_inserter: Option<ImageBundle>,
    image_direction: Option<ImageBundle>,
    image_iron_ore: Option<ImageBundle>,
    image_coal_ore: Option<ImageBundle>,
    image_copper_ore: Option<ImageBundle>,
    image_stone_ore: Option<ImageBundle>,
    image_iron_plate: Option<ImageBundle>,
    image_copper_plate: Option<ImageBundle>,
    image_gear: Option<ImageBundle>,
    image_copper_wire: Option<ImageBundle>,
    image_circuit: Option<ImageBundle>,
    image_steel_plate: Option<ImageBundle>,
    image_science_pack_1: Option<ImageBundle>,
    image_science_pack_2: Option<ImageBundle>,
    image_time: Option<ImageBundle>,
    image_underground_belt_item: Option<ImageBundle>,

    assets: Assets,
}

#[derive(Debug)]
enum NewObjectErr {
    BlockedByStructure,
    BlockedByItem,
    OutOfMap,
    OnWater,
}

#[wasm_bindgen]
impl FactorishState {
    #[wasm_bindgen(constructor)]
    pub fn new(
        terrain_params: JsValue,
        on_player_update: js_sys::Function,
        on_popup_text: js_sys::Function,
        on_structure_destroy: js_sys::Function,
        // on_show_inventory: js_sys::Function,
        scenario: &str,
        context: WebGlRenderingContext,
        assets: js_sys::Array,
    ) -> Result<FactorishState, JsValue> {
        console_log!("FactorishState constructor");

        let terrain_params: TerrainParameters = serde_wasm_bindgen::from_value(terrain_params)?;

        let mut tool_belt = [None; 10];
        tool_belt[0] = Some(ItemType::OreMine);
        tool_belt[1] = Some(ItemType::Inserter);
        tool_belt[2] = Some(ItemType::TransportBelt);
        tool_belt[3] = Some(ItemType::Furnace);

        let (structures, board, drop_items) = select_scenario(scenario, &terrain_params)?;

        let mut ret = FactorishState {
            delta_time: 0.1,
            sim_time: 0.0,
            width: terrain_params.width,
            height: terrain_params.height,
            bounds: if terrain_params.unlimited {
                None
            } else {
                Some(Bounds {
                    width: terrain_params.width as i32,
                    height: terrain_params.height as i32,
                })
            },
            viewport_height: 0.,
            viewport_width: 0.,
            viewport: Viewport {
                x: 0.,
                y: 0.,
                scale: 1.,
            },
            cursor: None,
            tool_belt,
            selected_item: None,
            tool_rotation: Rotation::Left,
            player: Player {
                inventory: [
                    (ItemType::TransportBelt, 10usize),
                    (ItemType::Inserter, 5usize),
                    (ItemType::OreMine, 5usize),
                    (ItemType::Chest, 3usize),
                    (ItemType::Furnace, 3usize),
                    (ItemType::Assembler, 3usize),
                    (ItemType::Boiler, 3usize),
                    (ItemType::OffshorePump, 2usize),
                    (ItemType::Pipe, 15usize),
                    (ItemType::SteamEngine, 2usize),
                    (ItemType::UndergroundBelt, 5usize),
                ]
                .iter()
                .copied()
                .collect(),
            },
            info_elem: None,
            minimap_buffer: vec![],
            power_wires: vec![],
            power_networks: vec![],
            alt_mode: false,
            debug_bbox: false,
            debug_fluidbox: false,
            debug_power_network: false,
            use_webgl_instancing: true,
            perf_structures: PerfStats::default(),
            perf_drop_items: PerfStats::default(),
            perf_simulate: PerfStats::default(),
            perf_minimap: PerfStats::default(),
            perf_render: PerfStats::default(),
            image_belt: None,
            image_underground_belt: None,
            image_chest: None,
            image_mine: None,
            image_furnace: None,
            image_electric_furnace: None,
            image_assembler: None,
            image_lab: None,
            image_boiler: None,
            image_steam_engine: None,
            image_water_well: None,
            image_offshore_pump: None,
            image_pipe: None,
            image_elect_pole: None,
            image_splitter: None,
            image_inserter: None,
            image_direction: None,
            image_iron_ore: None,
            image_coal_ore: None,
            image_copper_ore: None,
            image_stone_ore: None,
            image_iron_plate: None,
            image_copper_plate: None,
            image_gear: None,
            image_copper_wire: None,
            image_circuit: None,
            image_steel_plate: None,
            image_science_pack_1: None,
            image_science_pack_2: None,
            image_time: None,
            image_underground_belt_item: None,
            board,
            terrain_params,
            structures,
            selected_structure_inventory: None,
            ore_harvesting: None,
            drop_items,
            drop_items_index: DropItemIndex::default(),
            unlocked_technologies: hash_set!(),
            pending_researches: hash_map!(),
            research: None,
            on_player_update,
            on_popup_text,
            on_structure_destroy,
            temp_ents: vec![],
            rng: Xor128::new(3142125),
            // on_show_inventory,
            assets: Assets::new(&context, assets)?,
        };

        ret.update_cache()?;

        Ok(ret)
    }

    pub fn serialize_game(&self) -> Result<String, JsValue> {
        use serde_json::Value as SValue;
        console_log!("Serializing...");

        fn map_err(
            result: Result<SValue, serde_json::Error>,
            name: &str,
        ) -> Result<SValue, JsValue> {
            result.map_err(|e| js_str!("serialize failed for {}: {}", name, e))
        }

        fn to_value<T: Serialize>(value: T, name: &str) -> Result<SValue, JsValue> {
            map_err(serde_json::to_value(value), name)
        }

        let mut map = serde_json::Map::new();
        map.insert("version".to_string(), to_value(&SAVE_VERSION, "version")?);
        map.insert("sim_time".to_string(), SValue::from(self.sim_time));
        map.insert("player".to_string(), to_value(&self.player, "player")?);
        map.insert(
            "viewport".to_string(),
            to_value(&self.viewport, "viewport")?,
        );
        map.insert("width".to_string(), serde_json::Value::from(self.width));
        map.insert("height".to_string(), serde_json::Value::from(self.height));
        if let Some(bounds) = self.bounds.as_ref() {
            map.insert("bounds".to_string(), to_value(bounds, "bounds")?);
        }
        map.insert(
            "structures".to_string(),
            serde_json::Value::from(
                self.structures
                    .iter()
                    .filter_map(|entry| entry.bundle.as_ref())
                    .map(|structure| {
                        let mut map = serde_json::Map::new();
                        map.insert(
                            "type".to_string(),
                            serde_json::Value::String(structure.dynamic.name().to_string()),
                        );
                        map.insert(
                            "payload".to_string(),
                            structure
                                .dynamic
                                .js_serialize()
                                .map_err(|e| js_str!("Serialize error: {}", e))?,
                        );
                        if let Some(position) = &structure.components.position {
                            map.insert(
                                "position".to_string(),
                                serde_json::to_value(position)
                                    .map_err(|e| js_str!("Position serialize error: {}", e))?,
                            );
                        }
                        if let Some(rotation) = &structure.components.rotation {
                            map.insert(
                                "rotation".to_string(),
                                serde_json::to_value(rotation)
                                    .map_err(|e| js_str!("Rotation serialize error: {}", e))?,
                            );
                        }
                        if let Some(burner) = &structure.components.burner {
                            map.insert(
                                "burner".to_string(),
                                burner
                                    .js_serialize()
                                    .map_err(|e| js_str!("Serialize error: {}", e))?,
                            );
                        }
                        if let Some(energy) = &structure.components.energy {
                            map.insert(
                                "energy".to_string(),
                                serde_json::to_value(energy)
                                    .map_err(|e| js_str!("Energy serialize error: {}", e))?,
                            );
                        }
                        if let Some(factory) = &structure.components.factory {
                            map.insert(
                                "factory".to_string(),
                                serde_json::to_value(factory)
                                    .map_err(|e| js_str!("Factory serialize error: {}", e))?,
                            );
                        }
                        let fluid_boxes = &structure.components.fluid_boxes;
                        if !fluid_boxes.is_empty() {
                            map.insert(
                                "fluid_boxes".to_string(),
                                fluid_boxes
                                    .iter()
                                    .map(|fbox| {
                                        serde_json::to_value(fbox)
                                            .map_err(|e| js_str!("FluidBox serialize error: {}", e))
                                    })
                                    .collect::<Result<serde_json::Value, JsValue>>()?,
                            );
                        }
                        Ok(serde_json::Value::Object(map))
                    })
                    .collect::<Result<Vec<serde_json::Value>, JsValue>>()?,
            ),
        );

        // This mapping is necessary to fill the gaps from deleted structures since we only serialize live structures.
        let id_to_index = self
            .structures
            .iter()
            .enumerate()
            .map(|(id, s)| {
                (
                    StructureId {
                        id: id as u32,
                        gen: s.gen,
                    },
                    s,
                )
            })
            .filter(|(_, s)| s.bundle.is_some())
            .enumerate()
            .map(|(idx, (id, _))| (id, idx))
            .collect::<HashMap<_, _>>();
        map.insert(
            "power_wires".to_string(),
            serde_json::to_value(
                &self
                    .power_wires
                    .iter()
                    .filter_map(|w| Some((id_to_index.get(&w.0)?, id_to_index.get(&w.1)?)))
                    .collect::<Vec<_>>(),
            )
            .map_err(|e| js_str!("Serialize error: {}", e))?,
        );

        map.insert(
            "items".to_string(),
            serde_json::Value::from(
                self.drop_items
                    .iter()
                    .filter_map(|entry| entry.item.as_ref())
                    .map(serde_json::to_value)
                    .collect::<serde_json::Result<Vec<serde_json::Value>>>()
                    .map_err(|e| js_str!("Serialize error: {}", e))?,
            ),
        );
        map.insert(
            "tool_belt".to_string(),
            map_err(serde_json::to_value(self.tool_belt), "toolbelt")?,
        );
        map.insert(
            "board".to_string(),
            serde_json::to_value(
                self.board
                    .iter()
                    .map(|chunk| {
                        Ok((
                            serde_json::to_value(chunk.0)?,
                            chunk
                                .1
                                .cells
                                .iter()
                                .enumerate()
                                .filter(|(_, cell)| cell.ore.is_some() || cell.water)
                                .map(|(idx, cell)| {
                                    let mut map = serde_json::Map::new();
                                    let x = idx % self.width as usize;
                                    let y = idx / self.height as usize;
                                    map.insert(
                                        "position".to_string(),
                                        serde_json::to_value((x, y))?,
                                    );
                                    map.insert("cell".to_string(), serde_json::to_value(cell)?);
                                    serde_json::to_value(map)
                                })
                                .collect::<serde_json::Result<Vec<serde_json::Value>>>()?,
                        ))
                    })
                    .collect::<serde_json::Result<Vec<_>>>()
                    .map_err(|e| js_str!("Serialize error on board: {}", e))?,
            )
            .map_err(|e| js_str!("Serialize error on board: {}", e))?,
        );

        if let Some(ref research) = self.research {
            map.insert(
                "research".to_string(),
                serde_json::to_value(research)
                    .map_err(|e| js_str!("Research serialize error: {:?}", e))?,
            );
        }

        map.insert(
            "unlocked_technologies".to_string(),
            serde_json::to_value(&self.unlocked_technologies)
                .map_err(|e| js_str!("unlocked_technologies serialize error: {:?}", e))?,
        );

        map.insert(
            "pending_researches".to_string(),
            serde_json::to_value(&self.pending_researches)
                .map_err(|e| js_str!("pending_researches serialize error: {:?}", e))?,
        );

        serde_json::to_string(&map).map_err(|e| js_str!("Serialize error: {}", e))
    }

    pub fn save_game(&self) -> Result<(), JsValue> {
        if let Some(storage) = window().local_storage()? {
            storage.set_item("FactorishWasmGameSave", &self.serialize_game()?)?;
            Ok(())
        } else {
            js_err!("The subsystem does not support localStorage")
        }
    }

    pub fn deserialize_game(&mut self, data: &str) -> Result<(), JsValue> {
        use serde_json::Value;

        console_log!("deserialize");

        let mut json: Value =
            serde_json::from_str(&data).map_err(|_| js_str!("Deserialize error"))?;
        let version = json
            .get("version")
            .and_then(|value| value.as_i64())
            .ok_or_else(|| js_str!("Version not found!"))?;
        // Save version 2 is not backwards compatible
        if version < SAVE_VERSION {
            return js_err!("Save data version is old: {}", version);
        }

        self.structures.clear();
        self.drop_items.clear();

        // Check version first
        let version = if let Some(version) = json.get("version") {
            version
                .as_i64()
                .ok_or_else(|| js_str!("Version string cannot be parsed as int"))?
        } else {
            0
        };

        if version < SAVE_VERSION {
            return js_err!("Save data version is too old. Please start a new game.");
        }

        self.structures.clear();
        self.drop_items.clear();

        fn json_get<I: serde_json::value::Index + std::fmt::Display + Copy>(
            value: &serde_json::Value,
            key: I,
        ) -> Result<&serde_json::Value, JsValue> {
            value.get(key).ok_or_else(|| js_str!("{} not found", key))
        }

        fn json_take<I: serde_json::value::Index + std::fmt::Display + Copy>(
            value: &mut serde_json::Value,
            key: I,
        ) -> Result<serde_json::Value, JsValue> {
            Ok(value
                .get_mut(key)
                .ok_or_else(|| js_str!("{} not found", key))?
                .take())
        }

        fn json_as_u64(value: &serde_json::Value) -> Result<u64, JsValue> {
            value
                .as_u64()
                .ok_or_else(|| js_str!("value could not be converted to u64"))
        }

        fn from_value<T: serde::de::DeserializeOwned>(
            value: serde_json::Value,
        ) -> Result<T, JsValue> {
            serde_json::from_value(value).map_err(|e| js_str!("deserialization error {}", e))
        }

        self.sim_time = json_get(&json, "sim_time")?
            .as_f64()
            .ok_or_else(|| js_str!("sim_time is not float"))?;

        self.player = from_value(json_take(&mut json, "player")?)?;

        self.viewport = json_take(&mut json, "viewport")
            .and_then(from_value)
            .unwrap_or_default();

        self.width = json_as_u64(json_get(&json, "width")?)? as u32;
        self.height = json_as_u64(json_get(&json, "height")?)? as u32;

        self.bounds = json_take(&mut json, "bounds")
            .and_then(from_value)
            .unwrap_or(None);

        let chunks = json
            .get_mut("board")
            .ok_or_else(|| js_str!("board not found in saved data"))?
            .as_array_mut()
            .ok_or_else(|| js_str!("board in saved data is not an array"))?;
        self.board = HashMap::new();
        for chunk in chunks {
            let chunk_pair = chunk
                .as_array_mut()
                .ok_or_else(|| js_str!("board in saved data is not an array"))?;
            let chunk_pos = chunk_pair
                .first_mut()
                .map(|i| std::mem::take(i))
                .ok_or_else(|| js_str!("Chunk does not have position"))?;
            let chunk_pos = from_value(chunk_pos)?;
            let chunk_data = chunk_pair
                .get_mut(1)
                .ok_or_else(|| js_str!("Chunk does not have data"))?
                .as_array_mut()
                .ok_or_else(|| js_str!("Chunk data is not an array"))?;
            let mut new_chunk = vec![Cell::default(); CHUNK_SIZE2];
            for tile in chunk_data {
                let position = json_get(tile, "position")?;
                let x: usize = json_as_u64(json_get(&position, 0)?)? as usize;
                let y: usize = json_as_u64(json_get(&position, 1)?)? as usize;
                new_chunk[x + y * CHUNK_SIZE] = from_value(json_take(tile, "cell")?)?;
            }
            self.board.insert(chunk_pos, Chunk::new(new_chunk));
        }
        calculate_back_image_all(&mut self.board);

        let structures = json
            .get_mut("structures")
            .ok_or_else(|| js_str!("structures not found in saved data"))?
            .as_array_mut()
            .ok_or_else(|| js_str!("structures in saved data is not an array"))?
            .iter_mut()
            .map(|structure| {
                Ok(StructureEntry {
                    gen: 0,
                    bundle: Some(Self::structure_from_json(structure)?),
                })
            })
            .collect::<Result<Vec<StructureEntry>, JsValue>>()?;

        self.power_wires = serde_json::from_value::<Vec<(u32, u32)>>(
            json.get_mut("power_wires")
                .ok_or_else(|| js_str!("power_wires not found in saved data"))?
                .take(),
        )
        .map_err(|e| js_str!("power_wires deserialization error: {}", e))?
        .into_iter()
        .map(|w| {
            PowerWire(
                StructureId {
                    id: w.0 as u32,
                    gen: 0,
                },
                StructureId { id: w.1, gen: 0 },
            )
        })
        .collect();

        self.structures = structures;

        // We need to collect the positions into a temporary Vec to allow passing &mut self to update_fluid_connections
        for pos in self
            .structures
            .iter()
            .filter_map(|s| s.bundle.as_ref()?.components.position)
            .collect::<Vec<_>>()
        {
            self.update_fluid_connections(&pos)?;
        }

        for i in 0..self.structures.len() {
            let (s, others) = StructureDynIter::new(&mut self.structures, i)?;
            let id = StructureId {
                id: i as u32,
                gen: s.gen,
            };
            s.bundle
                .as_mut()
                .map(|b| {
                    b.dynamic
                        .on_construction_self(id, &mut b.components, &others, true)
                })
                .unwrap_or(Ok(()))?;
        }

        let s_d_iter = StructureDynIter::new_all(&mut self.structures);
        self.power_networks = build_power_networks(&s_d_iter, &self.power_wires);
        drop(s_d_iter);

        self.drop_items = json
            .get_mut("items")
            .ok_or_else(|| js_str!("\"items\" not found"))?
            .as_array_mut()
            .ok_or_else(|| js_str!("items in saved data is not an array"))?
            .into_iter()
            .map(|value| {
                Ok(DropItemEntry::from_value(
                    serde_json::from_value(std::mem::take(value))
                        .map_err(|e| js_str!("Item deserialization error: {:?}", e))?,
                ))
            })
            .collect::<Result<Vec<DropItemEntry>, JsValue>>()?;

        self.drop_items_index = build_index(&self.drop_items);

        self.tool_belt = from_value(json_take(&mut json, "tool_belt")?)?;

        if let Ok(unlocked_technologies) = json_take(&mut json, "unlocked_technologies") {
            self.unlocked_technologies = from_value(unlocked_technologies)?;
        } else {
            self.unlocked_technologies = hash_set!();
        }

        if let Ok(pending_researches) = json_take(&mut json, "pending_researches") {
            self.pending_researches = from_value(pending_researches)?;
        } else {
            self.pending_researches = hash_map!();
        }

        if let Ok(research) = json_take(&mut json, "research") {
            self.research = from_value(research)?;
        } else {
            self.research = None;
        }

        // Redraw minimap
        self.render_minimap_data()?;

        Ok(())
    }

    pub fn load_game(&mut self) -> Result<(), JsValue> {
        if let Some(storage) = window().local_storage()? {
            let data = storage
                .get_item("FactorishWasmGameSave")?
                .ok_or_else(|| js_str!("save data not found!"))?;
            self.deserialize_game(&data)
        } else {
            js_err!("The subsystem does not support localStorage")
        }
    }

    #[allow(dead_code)]
    fn proc_structures_mutual(
        &mut self,
        mut f: impl FnMut(&mut Self, &mut StructureBundle, &StructureDynIter) -> Result<(), JsValue>,
    ) -> Result<(), JsValue> {
        // This is silly way to avoid borrow checker that temporarily move the structures
        // away from self so that they do not claim mutable borrow twice, but it works.
        let mut structures = std::mem::take(&mut self.structures);
        let mut res = Ok(());
        for i in 0..structures.len() {
            let (center, others) = StructureDynIter::new(&mut structures, i)?;
            if let Some(d) = center.bundle.as_mut() {
                res = f(self, d, &others);
                if res.is_err() {
                    break;
                }
            }
        }
        self.structures = structures;
        res
    }

    // fn update_fluid_connections(&mut self, position: &Position) -> Result<(), JsValue> {
    //     self.proc_structures_mutual(|state, neighbor, others| {
    //         if !neighbor
    //             .components
    //             .position
    //             .map(|s_pos| s_pos.is_neighbor(&position))
    //             .unwrap_or(false)
    //         {
    //             return Ok(());
    //         }
    //         let connections =
    //             neighbor
    //                 .dynamic
    //                 .connection(&neighbor.components, state, others.as_dyn_iter());
    //         console_log!(
    //             "Connection recalculated for {:?}: {:?}",
    //             neighbor.components.position,
    //             connections
    //         );
    //         for fbox in &mut neighbor.components.fluid_boxes {
    //             fbox.connect_to = connections;
    //         }
    //         Ok(())
    //     })
    // }

    fn get_pair_mut(
        &mut self,
        a: usize,
        b: usize,
    ) -> (
        Option<(StructureId, &mut StructureBundle)>,
        Option<(StructureId, &mut StructureBundle)>,
    ) {
        if a < b {
            let (left, right) = self.structures.split_at_mut(b);
            let a_gen = left[a].gen;
            (
                left[a].bundle.as_mut().map(|s| {
                    (
                        StructureId {
                            id: a as u32,
                            gen: a_gen,
                        },
                        s,
                    )
                }),
                right
                    .first_mut()
                    .map(|s| {
                        Some((
                            StructureId {
                                id: b as u32,
                                gen: s.gen,
                            },
                            s.bundle.as_mut()?,
                        ))
                    })
                    .flatten(),
            )
        } else if b < a {
            let (left, right) = self.structures.split_at_mut(a);
            let b_gen = left[b].gen;
            (
                right
                    .first_mut()
                    .map(|s| {
                        Some((
                            StructureId {
                                id: a as u32,
                                gen: s.gen,
                            },
                            s.bundle.as_mut()?,
                        ))
                    })
                    .flatten(),
                left[b].bundle.as_mut().map(|s| {
                    (
                        StructureId {
                            id: b as u32,
                            gen: b_gen,
                        },
                        s,
                    )
                }),
            )
        } else {
            (None, None)
        }
    }

    fn get_structure(&self, id: StructureId) -> Option<&StructureBundle> {
        self.structures
            .iter()
            .enumerate()
            .find(|(i, s)| id.id == *i as u32 && id.gen == s.gen)
            .map(|(_, s)| s.bundle.as_ref())
            .flatten()
    }

    fn update_fluid_connections(&mut self, position: &Position) -> Result<(), JsValue> {
        if let Some(i) = self
            .structures
            .iter()
            .enumerate()
            .find(|s| {
                s.1.bundle
                    .as_ref()
                    .map(|a| {
                        a.components.position == Some(*position)
                            && !a.components.fluid_boxes.is_empty()
                    })
                    .unwrap_or(false)
            })
            .map(|v| v.0)
        {
            for j in 0..self.structures.len() {
                if i != j {
                    if let (Some(a), Some(b)) = self.get_pair_mut(i, j) {
                        let (aid, bid) = (a.0, b.0);
                        let a_con = a.1.dynamic.fluid_connections(&a.1.components);
                        let b_con = b.1.dynamic.fluid_connections(&b.1.components);
                        if let Some(idx) = try_continue!(a.1.components.position)
                            .neighbor_index(try_continue!(&b.1.components.position))
                            .filter(|f| a_con[*f as usize] && b_con[(*f as usize + 2) % 4])
                        {
                            a.1.components
                                .fluid_boxes
                                .iter_mut()
                                .for_each(|fb| fb.connect_to[(idx as usize + 2) % 4] = Some(bid));
                            b.1.components
                                .fluid_boxes
                                .iter_mut()
                                .for_each(|fb| fb.connect_to[idx as usize] = Some(aid));
                        }
                    }
                }
            }
        } else {
            for j in 0..self.structures.len() {
                if let Some((idx, b)) = self
                    .structures
                    .get_mut(j)
                    .and_then(|s| s.bundle.as_mut())
                    .and_then(|s| Some((position.neighbor_index(&s.components.position?)?, s)))
                {
                    b.components
                        .fluid_boxes
                        .iter_mut()
                        .for_each(|fb| fb.connect_to[idx as usize] = None);
                }
            }
        }

        Ok(())
    }

    pub fn simulate(&mut self, delta_time: f64) -> Result<js_sys::Array, JsValue> {
        let start_simulate = performance().now();
        // console_log!("simulating delta_time {}, {}", delta_time, self.sim_time);
        const SERIALIZE_PERIOD: f64 = 100.;
        if (self.sim_time / SERIALIZE_PERIOD).floor()
            < ((self.sim_time + delta_time) / SERIALIZE_PERIOD).floor()
        {
            self.save_game()?;
        }

        self.delta_time = delta_time;
        self.sim_time += delta_time;

        // Since we cannot use callbacks to report events to the JavaScript environment,
        // we need to accumulate events during simulation and return them as an array.
        let mut events = vec![];

        let mut frame_proc_result_to_event = |result: Result<FrameProcResult, ()>| match result {
            Ok(FrameProcResult::None) => (),
            Ok(FrameProcResult::InventoryChanged(pos)) => events.push(
                JsValue::from_serde(&JSEvent::UpdateStructureInventory(pos.x, pos.y)).unwrap(),
            ),
            Ok(FrameProcResult::UpdateResearch) => {
                console_log!("UpdateResearch event");
                events.push(JsValue::from_serde(&JSEvent::UpdateResearch).unwrap())
            }
            Err(e) => console_log!("frame_proc Error: {:?}", e),
        };

        self.ore_harvesting = (|| {
            let mut ore_harvesting = self.ore_harvesting?;
            let mut ret = true;
            if (ore_harvesting.timer + 1) % ORE_HARVEST_TIME < ore_harvesting.timer {
                console_log!("harvesting {:?}...", ore_harvesting.ore_type);
                let tile = self.tile_at_mut(&ore_harvesting.pos)?;
                let ore = tile.ore.as_mut()?;
                let expected_ore = match ore_harvesting.ore_type {
                    ItemType::IronOre => Ore::Iron,
                    ItemType::CopperOre => Ore::Copper,
                    ItemType::CoalOre => Ore::Coal,
                    ItemType::StoneOre => Ore::Stone,
                    _ => return None,
                };
                if expected_ore != ore.0 {
                    return None;
                }
                if 0 < ore.1 {
                    ore.1 -= 1;
                    if ore.1 == 0 {
                        tile.ore = None;
                        ret = false;
                    }
                    self.player.add_item(&ore_harvesting.ore_type, 1);
                    self.on_player_update
                        .call1(&window(), &JsValue::from(self.get_player_inventory().ok()?))
                        .unwrap_or_else(|_| JsValue::from(true));
                    if let Err(e) = self.new_popup_text(
                        format!("+1 {:?}", ore_harvesting.ore_type),
                        ore_harvesting.pos.x as f64 * TILE_SIZE,
                        ore_harvesting.pos.y as f64 * TILE_SIZE,
                    ) {
                        console_log!("Add text error: {:?}", e);
                    }
                } else {
                    ret = false;
                }
            }
            ore_harvesting.timer = (ore_harvesting.timer + 1) % ORE_HARVEST_TIME;
            if ret {
                Some(ore_harvesting)
            } else {
                None
            }
        })();

        let start_structures = performance().now();
        // This is silly way to avoid borrow checker that temporarily move the structures
        // away from self so that they do not claim mutable borrow twice, but it works.
        let mut structures = std::mem::take(&mut self.structures);
        for i in 0..structures.len() {
            let (center, mut others) = StructureDynIter::new(&mut structures, i)?;
            if let Some(bundle) = center.bundle.as_mut() {
                frame_proc_result_to_event(
                    bundle.dynamic.frame_proc(
                        StructureId {
                            id: i as u32,
                            gen: center.gen,
                        },
                        &mut bundle.components,
                        self,
                        &mut others,
                    ), // dynamic.frame_proc(self, &mut Chained(MutRef(front), MutRef(last)))
                );
                let components = &mut bundle.components;
                if let Some(position) = &components.position {
                    for fbox in &mut components.fluid_boxes {
                        fbox.simulate(position, self, &mut others)
                    }
                }
                if let Some(burner) = &mut components.burner {
                    frame_proc_result_to_event(burner.frame_proc(
                        components.position.as_mut(),
                        components.energy.as_mut(),
                        bundle.dynamic.as_mut(),
                    ));
                }
                if let Some(factory) = &mut components.factory {
                    frame_proc_result_to_event(
                        factory
                            .frame_proc(components.position.as_mut(), components.energy.as_mut()),
                    );
                }
            }
        }
        self.perf_structures
            .add(performance().now() - start_structures);

        let start_index = performance().now();
        let index = &mut self.drop_items_index; //build_index(&self.drop_items);
        for i in 0..self.drop_items.len() {
            // (id, item) in drop_item_id_iter_mut(&mut self.drop_items) {
            let entry = &self.drop_items[i];
            let item = if let Some(item) = entry.item.as_ref() {
                item
            } else {
                continue;
            };
            let id = DropItemId::new(i as u32, entry.gen);
            // if 0 < item.x
            //     && item.x < self.width as i32 * tilesize
            //     && 0 < item.y
            //     && item.y < self.height as i32 * tilesize
            // {
            //     if let Some(item_response_result) = structures
            //         .iter_mut()
            //         .filter_map(|s| s.bundle.as_mut())
            //         .find(|s| {
            //             s.dynamic.contains(
            //                 &s.components,
            //                 &Position {
            //                     x: item.x / TILE_SIZE_I,
            //                     y: item.y / TILE_SIZE_I,
            //                 },
            //             )
            //         })
            //         .and_then(|structure| {
            //             structure
            //                 .dynamic
            //                 .item_response(&mut structure.components, item)
            //                 .ok()
            //         })
            //     {
            //         match item_response_result.0 {
            //             ItemResponse::None => {}
            //             ItemResponse::Move(moved_x, moved_y) => {
            //                 if hit_check_with_index(
            //                     &self.drop_items,
            //                     &index,
            //                     moved_x,
            //                     moved_y,
            //                     Some(id),
            //                 ) {
            //                     continue;
            //                 }
            //                 let position = Position {
            //                     x: moved_x / 32,
            //                     y: moved_y / 32,
            //                 };
            //                 if let Some(s) = structures
            //                     .iter()
            //                     .filter_map(|s| s.bundle.as_ref())
            //                     .find(|s| s.dynamic.contains(&s.components, &position))
            //                 {
            //                     if !s.dynamic.movable() {
            //                         continue;
            //                     }
            //                 } else {
            if let Some(bounds) = self.bounds.as_ref() {
                if !(0 < item.x
                    && item.x < bounds.width * tilesize
                    && 0 < item.y
                    && item.y < bounds.height * tilesize)
                {
                    continue;
                }
            }
            if let Some(item_response_result) = structures
                .iter_mut()
                .filter_map(|s| s.bundle.as_mut())
                .find(|s| {
                    s.dynamic.contains(
                        &s.components,
                        &Position {
                            x: item.x.div_euclid(TILE_SIZE_I),
                            y: item.y.div_euclid(TILE_SIZE_I),
                        },
                    )
                })
                .and_then(|bundle| {
                    bundle
                        .dynamic
                        .item_response(&mut bundle.components, item)
                        .ok()
                })
            {
                match item_response_result.0 {
                    ItemResponse::Move(moved_x, moved_y) => {
                        if hit_check_with_index(
                            &self.drop_items,
                            &index,
                            moved_x,
                            moved_y,
                            Some(id),
                        ) {
                            continue;
                        }
                        let position = Position {
                            x: moved_x.div_euclid(TILE_SIZE_I),
                            y: moved_y.div_euclid(TILE_SIZE_I),
                        };
                        if let Some(s) = structures
                            .iter()
                            .filter_map(|s| s.bundle.as_ref())
                            .find(|s| s.dynamic.contains(&s.components, &position))
                        {
                            if !s.dynamic.movable() {
                                continue;
                            }
                        } else {
                            continue;
                        }
                        update_index(index, id, item.x, item.y, moved_x, moved_y);
                        let item = self.drop_items[i].item.as_mut().unwrap();
                        item.x = moved_x;
                        item.y = moved_y;
                    }
                    ItemResponse::Consume => {
                        remove_index(index, id, item.x, item.y);
                        self.drop_items[i].item = None;
                    }
                    ItemResponse::None => (),
                }
                if let Some(result) = item_response_result.1 {
                    frame_proc_result_to_event(Ok(result));
                }
            }
        }
        self.perf_drop_items.add(performance().now() - start_index);

        self.structures = structures;

        // Actually, taking away, filter and collect is easier than removing expied objects
        // one by one.
        self.temp_ents = std::mem::take(&mut self.temp_ents)
            .into_iter()
            .map(|mut ent| {
                ent.position.0 += delta_time * ent.velocity.0;
                ent.position.1 -= delta_time * ent.velocity.1;
                ent.life -= delta_time;
                ent
            })
            .filter(|ent| 0. < ent.life)
            .collect();

        self.perf_simulate.add(performance().now() - start_simulate);

        // self.drop_items = drop_items;
        self.update_info();
        Ok(events.iter().collect())
    }

    fn tile_at(&self, tile: &Position) -> Option<Cell> {
        let (chunk_pos, mp) = tile.div_mod(CHUNK_SIZE as i32);
        let chunk = self.board.get(&chunk_pos)?;
        if 0 <= mp.x && mp.x < CHUNK_SIZE as i32 && 0 <= mp.y && mp.y < CHUNK_SIZE as i32 {
            Some(chunk.cells[mp.x as usize + mp.y as usize * CHUNK_SIZE])
        } else {
            None
        }
    }

    fn tile_at_mut(&mut self, tile: &Position) -> Option<&mut Cell> {
        let (chunk_pos, mp) = tile.div_mod(CHUNK_SIZE as i32);
        let chunk = self.board.get_mut(&chunk_pos)?;
        if 0 <= mp.x && mp.x < CHUNK_SIZE as i32 && 0 <= mp.y && mp.y < CHUNK_SIZE as i32 {
            Some(&mut chunk.cells[mp.x as usize + mp.y as usize * CHUNK_SIZE])
        } else {
            None
        }
    }

    /// Look up a structure at a given tile coordinates
    fn find_structure_tile(&self, tile: &[i32]) -> Option<&StructureBundle> {
        self.structures
            .iter()
            .filter_map(|s| s.bundle.as_ref())
            .find(|s| {
                s.components.position
                    == Some(Position {
                        x: tile[0],
                        y: tile[1],
                    })
            })
    }

    /// Mutable variant of find_structure_tile
<<<<<<< HEAD
    fn find_structure_tile_mut(&mut self, tile: &[i32]) -> Option<&mut StructureBundle> {
=======
    fn _find_structure_tile_mut(&mut self, tile: &[i32]) -> Option<&mut Box<dyn Structure>> {
>>>>>>> 9f074a64
        self.structures
            .iter_mut()
            .find(|s| {
                s.bundle
                    .as_ref()
                    .map(|bundle| {
                        bundle.components.position
                            == Some(Position {
                                x: tile[0],
                                y: tile[1],
                            })
                    })
                    .unwrap_or(false)
            })
            .map(|entry| entry.bundle.as_mut())
            .flatten()
    }

    /// Dirty hack to enable modifying a structure in an array.
    /// Instead of returning mutable reference, return an index into the array, so the
    /// caller can directly reference the structure from array `self.structures[idx]`.
    ///
    /// Because mutable version of find_structure_tile doesn't work.
<<<<<<< HEAD
    fn find_structure_tile_idx(&self, position: Position) -> Option<usize> {
        self.structure_iter()
            .enumerate()
            .find(|(_, s)| s.dynamic.contains(&s.components, &position))
=======
    fn find_structure_tile_idx(&self, tile: &[i32]) -> Option<usize> {
        self.structures
            .iter()
            .enumerate()
            .filter_map(|(id, s)| Some((id, s.dynamic.as_deref()?)))
            .find(|(_, s)| s.position().x == tile[0] && s.position().y == tile[1])
>>>>>>> 9f074a64
            .map(|(idx, _)| idx)
    }

    fn find_structure_tile_id(&self, tile: &[i32]) -> Option<(StructureId, &StructureBundle)> {
        self.structure_id_iter()
            .find(|(_, bundle)| {
                bundle
                    .components
                    .position
                    .map(|pos| pos.x == tile[0] && pos.y == tile[1])
                    .unwrap_or(false)
            })
            .map(|(id, s)| (id, s))
    }

    fn find_structure_by_id(&self, id: StructureId) -> Option<&StructureBundle> {
        let s = self.structures.get(id.id as usize)?;
        if s.gen == id.gen {
            Some(s.bundle.as_ref()?)
        } else {
            None
        }
    }

    // fn find_structure_by_id_mut(&mut self, id: StructureId) -> Option<&mut dyn Structure> {
    //     let s = self.structures.get_mut(id.id as usize)?;
    //     if s.gen == id.gen {
    //         Some(s.dynamic.as_deref_mut()?)
    //     } else {
    //         None
    //     }
    // }

    /// Find structure by id and return a mutable reference along with player.
    ///
    /// Because the combination of these two often occurs in inventory transfer code, we made it a common method.
    fn find_structure_by_id_mut_and_player(
        &mut self,
        id: StructureId,
    ) -> Option<(&mut StructureBundle, &mut Player)> {
        let s = self.structures.get_mut(id.id as usize)?;
        if s.gen == id.gen {
            Some((s.bundle.as_mut()?, &mut self.player))
        } else {
            None
        }
    }

    /// `find_structure_by_id_mut_and_player` with common error string.
    fn find_structure_by_id_mut_and_player_err(
        &mut self,
        id: StructureId,
    ) -> Result<(&mut StructureBundle, &mut Player), JsValue> {
        self.find_structure_by_id_mut_and_player(id)
            .ok_or_else(|| js_str!("structure id {:?} not found at position", id))
    }

    // fn find_structure_tile_mut<'a>(&'a mut self, tile: &[i32]) -> Option<&'a mut dyn Structure> {
    //     self.structures
    //         .iter_mut()
    //         .find(|s| s.position().x == tile[0] && s.position().y == tile[1])
    //         .map(|s| s.as_mut())
    // }

    fn _find_structure(&self, pos: &[f64]) -> Option<&StructureBundle> {
        self.find_structure_tile(&[(pos[0] / 32.) as i32, (pos[1] / 32.) as i32])
    }

    fn find_item(&self, pos: &Position) -> Option<(DropItemId, &DropItem)> {
        drop_item_id_iter(&self.drop_items).find(|(_, item)| {
            item.x.div_euclid(TILE_SIZE_I) == pos.x && item.y.div_euclid(TILE_SIZE_I) == pos.y
        })
    }

    fn remove_item(&mut self, id: DropItemId) -> Option<DropItem> {
        if let Some(entry) = self.drop_items.get_mut(id.id as usize) {
            entry.item.take()
        } else {
            None
        }
    }

    fn _remove_item_pos(&mut self, pos: &Position) -> Option<DropItem> {
        if let Some(entry) = self.drop_items.iter_mut().find(|item| {
            if let Some(item) = item.item.as_ref() {
                item.x / 32 == pos.x && item.y / 32 == pos.y
            } else {
                false
            }
        }) {
            entry.item.take()
        } else {
            None
        }
    }

    fn update_info(&self) {
        if let Some(cursor) = self.cursor {
            if let Some(ref elem) = self.info_elem {
                elem.set_inner_html(
                    &if let Some(structure) = self.find_structure_tile(&cursor) {
                        format!(
                            r#"Type: {}<br>{}"#,
                            structure.dynamic.name(),
                            structure.dynamic.desc(&structure.components, &self)
                        )
                    } else {
                        let (chunk_pos, mp) =
                            Position::new(cursor[0], cursor[1]).div_mod(CHUNK_SIZE as i32);
                        if let Some(chunk) = self.board.get(&chunk_pos) {
                            let cell = &chunk.cells[mp.x as usize + mp.y as usize * CHUNK_SIZE];
                            format!(
                                r#"Empty tile<br>
                                {}<br>"#,
                                if let Some(ore) = cell.ore.as_ref() {
                                    format!("{:?}: {}", ore.0, ore.1)
                                } else {
                                    "No ore".to_string()
                                }
                            )
                        } else {
                            "Empty tile".to_string()
                        }
                    },
                );
            }
        }
    }

    fn rotate(&mut self) -> Result<bool, RotateErr> {
        if let Some(SelectedItem::ToolBelt(_selected_tool)) = self.selected_item {
            self.tool_rotation = self.tool_rotation.next();
            Ok(true)
        } else if let Some(SelectedItem::PlayerInventory(_item, _count)) = self.selected_item {
            self.tool_rotation = self.tool_rotation.next();
            Ok(true)
        } else {
            if let Some(ref cursor) = self.cursor {
                if let Some(idx) = self.find_structure_tile_idx(Position {
                    x: cursor[0],
                    y: cursor[1],
                }) {
                    let mut structures = std::mem::take(&mut self.structures);
                    if let Ok((
                        StructureEntry {
                            bundle: Some(ref mut bundle),
                            ..
                        },
                        others,
                    )) = StructureDynIter::new(&mut structures, idx)
                    {
                        match bundle.rotate(self, &others) {
                            Ok(()) => (),
                            // Rotation error is not a hard error; gracefully ignore
                            Err(s) => console_log!("rotate returned err: {:?}", s),
                        }
                    }
                    self.structures = structures;
                    return Ok(false);
                }
            }
            Err(RotateErr::NotFound)
        }
    }

    /// Insert an object on the board.  It could fail if there's already some object at the position.
    fn new_object(&mut self, pos: &Position, type_: ItemType) -> Result<(), NewObjectErr> {
        let cell = self.tile_at(pos).ok_or(NewObjectErr::OutOfMap)?;
        if cell.water {
            return Err(NewObjectErr::OnWater);
        }
        if let Some(bounds) = self.bounds.as_ref() {
            if !(0 <= pos.x && pos.x < bounds.width && 0 <= pos.y && pos.y < bounds.height) {
                return Err(NewObjectErr::OutOfMap);
            }
        }
        if let Some(stru) = self.find_structure_tile(&[pos.x, pos.y]) {
            if !stru.dynamic.movable() {
                return Err(NewObjectErr::BlockedByStructure);
            }
        }
        let item = DropItem::new(type_, pos.x, pos.y);
        // return board[c + r * ysize].structure.input(obj);
        if hit_check(&self.drop_items, item.x, item.y, None) {
            return Err(NewObjectErr::BlockedByItem);
        }
        let (x, y) = (item.x, item.y);
        let entry = self
            .drop_items
            .iter_mut()
            .enumerate()
            .find(|(_, entry)| entry.item.is_none());
        let id = if let Some((i, entry)) = entry {
            entry.item = Some(item);
            entry.gen += 1;
            DropItemId {
                id: i as u32,
                gen: entry.gen,
            }
        } else {
            let obj = DropItemEntry::from_value(item);
            let i = self.drop_items.len();
            self.drop_items.push(obj);
            DropItemId {
                id: i as u32,
                gen: 0,
            }
        };
        add_index(&mut self.drop_items_index, id, x, y);
        Ok(())
    }

    fn harvest_structure(&mut self, position: &Position) -> Result<(bool, String), JsValue> {
        let mut harvested_structure = false;
        let mut popup_text = String::new();

        for i in 0..self.structures.len() {
            if !self.structures[i]
                .bundle
                .as_ref()
                .map(|d| d.dynamic.contains(&d.components, position))
                .unwrap_or(false)
            {
                continue;
            }
            let mut structure = self.structures[i]
                .bundle
                .take()
                .expect("should be active entity");
            let gen = self.structures[i].gen;
            self.structures[i].gen += 1;
            self.player
                .inventory
                .add_item(&str_to_item(&structure.dynamic.name()).ok_or_else(|| {
                    JsValue::from_str(&format!(
                        "wrong structure name: {:?}",
                        structure.dynamic.name()
                    ))
                })?);
            popup_text += &format!("+1 {}\n", structure.dynamic.name());

            let mut structures = std::mem::take(&mut self.structures);
            for i in 0..structures.len() {
                let (notify_structure, others) = StructureDynIter::new(&mut structures, i)?;
                if let Some(s) = notify_structure.bundle.as_mut() {
                    match s.dynamic.on_construction(
                        &mut s.components,
                        StructureId { id: i as u32, gen },
                        &structure,
                        &others,
                        false,
                    ) {
                        Ok(()) => (),
                        Err(s) => {
                            drop(others);
                            self.structures = structures;
                            return Err(s);
                        }
                    }
                }
            }
            self.structures = structures;

            let position = try_continue!(structure.components.position);
            self.power_wires = std::mem::take(&mut self.power_wires)
                .into_iter()
                .filter(|power_wire| power_wire.0.id != i as u32 && power_wire.1.id != i as u32)
                .collect();
            let destroyed_id = StructureId { id: i as u32, gen };
            structure.dynamic.on_construction_self(
                StructureId { id: i as u32, gen },
                &mut structure.components,
                &StructureDynIter::new_all(&mut self.structures),
                false,
            )?;
            // if let Ok(ref mut data) = self.minimap_buffer.try_borrow_mut() {
            //     self.render_minimap_data_pixel(data, &position);
            // }
            let mut chunks = std::mem::take(&mut self.board);
            self.render_minimap_data_pixel(&mut chunks, &position);
            self.board = chunks;
            for (item_type, count) in structure.dynamic.destroy_inventory().into_iter().chain(
                structure
                    .components
                    .burner
                    .as_mut()
                    .map(|burner| burner.destroy_inventory())
                    .unwrap_or_else(|| Inventory::new())
                    .into_iter()
                    .chain(
                        structure
                            .components
                            .factory
                            .as_mut()
                            .map(|factory| factory.destroy_inventory())
                            .unwrap_or_else(|| Inventory::new())
                            .into_iter(),
                    ),
            ) {
                popup_text += &format!("+{} {}\n", count, &item_to_str(&item_type));
                self.player.add_item(&item_type, count)
            }

            self.power_networks = build_power_networks(
                &StructureDynIter::new_all(&mut self.structures),
                &self.power_wires,
            );

            self.update_fluid_connections(&position)?;

            self.on_player_update
                .call1(&window(), &JsValue::from(self.get_player_inventory()?))?;

            self.on_structure_destroy.call1(
                &window(),
                &JsValue::from_bool(self.selected_structure_inventory == Some(destroyed_id)),
            )?;

            harvested_structure = true;
        }
        Ok((harvested_structure, popup_text))
    }

    fn harvest(
        &mut self,
        position: &Position,
        clear_structure: bool,
        clear_item: bool,
    ) -> Result<bool, JsValue> {
        let (harvested_structure, mut popup_text) = if clear_structure {
            self.harvest_structure(position)?
        } else {
            (false, String::new())
        };

        let mut harvested_items = false;
        if !harvested_structure && clear_item {
            // Pick up dropped items in the cell
            let mut picked_items = Inventory::new();
            for entry in &mut self.drop_items {
                let item = if let Some(item) = entry.item.as_ref() {
                    item
                } else {
                    continue;
                };

                if !(item.x.div_euclid(TILE_SIZE_I) == position.x
                    && item.y.div_euclid(TILE_SIZE_I) == position.y)
                {
                    continue;
                }
                let item_type = item.type_;
                entry.item = None;
                picked_items.add_item(&item_type);
                self.player.add_item(&item_type, 1);
                harvested_items = true;
            }
            for (item_type, count) in picked_items {
                popup_text += &format!("+{} {}\n", count, &item_to_str(&item_type));
            }
        }
        if !popup_text.is_empty() {
            self.new_popup_text(
                popup_text,
                position.x as f64 * TILE_SIZE,
                position.y as f64 * TILE_SIZE,
            )?;
        }
        Ok(harvested_structure || harvested_items)
    }

    fn flatten_inventory(inventory: &[(ItemType, usize)]) -> Vec<(ItemType, usize)> {
        let mut ret = vec![];
        for pair in inventory {
            let mut amount = pair.1;
            while STACK_SIZE < amount {
                ret.push((pair.0, amount.min(STACK_SIZE)));
                amount -= STACK_SIZE;
            }
            ret.push((pair.0, amount));
        }
        ret
    }

    fn inventory_to_vec(
        structure: &StructureBundle,
        inv_type: InventoryType,
    ) -> Option<Vec<(ItemType, usize)>> {
        let inventory = if let Some(inv) = structure.inventory(inv_type) {
            inv
        } else {
            return None;
        };
        Some(if inv_type == InventoryType::Storage {
            let mut v = inventory
                .iter()
                .map(|(item, count)| (*item, *count))
                .collect::<Vec<_>>();
            v.sort();
            Self::flatten_inventory(&v)
        } else {
            let mut inventory = std::borrow::Cow::Borrowed(inventory);
            if inv_type == InventoryType::Input {
                if let Some(Factory {
                    recipe: Some(ref recipe),
                    ..
                }) = structure.components.factory
                {
                    let inventory = inventory.to_mut();
                    for key in recipe.input.keys() {
                        if !inventory.contains_key(key) {
                            inventory.insert(*key, 0);
                        }
                    }
                }
            } else if inv_type == InventoryType::Output {
                if let Some(recipe) = structure.get_selected_recipe() {
                    let inventory = inventory.to_mut();
                    for key in recipe.output.keys() {
                        if !inventory.contains_key(key) {
                            inventory.insert(*key, 0);
                        }
                    }
                }
            }
            let mut v = inventory
                .iter()
                .map(|(item, count)| (*item, *count))
                .collect::<Vec<_>>();
            v.sort();
            v
        })
    }

    /// Construct JS array representing inventory contents.
    ///
    /// Optionally flattens the inventory for easier selection of small amount.
    /// Some inventory types, namely input, output and burner, does not benefit
    /// from splitting, because they are usually moved all at once, unlike storage.
    ///
    fn inventory_to_js(
        &self,
        inventory: &Inventory,
        selected_item: &Option<ItemType>,
        flatten: bool,
    ) -> Result<js_sys::Array, JsValue> {
        let mut v = inventory
            .iter()
            .map(|(item, count)| (*item, *count))
            .collect::<Vec<_>>();
        v.sort();
        if flatten {
            self.vec_to_js(&Self::flatten_inventory(&v), selected_item)
        } else {
            self.vec_to_js(&v, selected_item)
        }
    }

    /// Construct a JS object representing inventory from a vector slice.
    ///
    /// The returned object is 2-array of
    ///          * inventory (array), each of which element consists of
    ///              * name (string)
    ///              * count (int)
    ///          * selected item (string)
    fn vec_to_js(
        &self,
        inventory: &[(ItemType, usize)],
        selected_item: &Option<ItemType>,
    ) -> Result<js_sys::Array, JsValue> {
        Ok(js_sys::Array::of2(
            &JsValue::from({
                inventory
                    .iter()
                    .map(|(type_, count)| {
                        js_sys::Array::of2(
                            &JsValue::from_str(&item_to_str(type_)),
                            &JsValue::from_f64(*count as f64),
                        )
                    })
                    .collect::<js_sys::Array>()
            }),
            &JsValue::from_str(
                &selected_item
                    .as_ref()
                    .map(|s| item_to_str(s))
                    .unwrap_or_else(|| "".to_string()),
            ),
        ))
    }

    /// Returns [[itemName, itemCount]*, selectedItemName]
    pub fn get_player_inventory(&self) -> Result<js_sys::Array, JsValue> {
        self.inventory_to_js(
            &self.player.inventory,
            &self.selected_item.and_then(|item| {
                if let SelectedItem::PlayerInventory(i, _) = item {
                    Some(i)
                } else {
                    None
                }
            }),
            true,
        )
    }

    pub fn select_player_inventory(
        &mut self,
        idx: usize,
        right_click: bool,
    ) -> Result<(), JsValue> {
        let mut v = self
            .player
            .inventory
            .iter()
            .map(|(item, count)| (*item, *count))
            .collect::<Vec<_>>();
        v.sort();
        let flat_inv = Self::flatten_inventory(&v);
        self.selected_item = Some(
            flat_inv
                .get(idx)
                .map(|i| {
                    SelectedItem::PlayerInventory(i.0, if right_click { i.1 / 2 } else { i.1 })
                })
                .ok_or_else(|| JsValue::from_str("Item name not identified"))?,
        );
        Ok(())
    }

    /// Deselect is a separate function from select because wasm-bindgen cannot overload Option
    pub fn deselect_inventory(&mut self) -> Result<(), JsValue> {
        self.selected_item = None;
        Ok(())
    }

    pub fn open_structure_inventory(&mut self, c: i32, r: i32) -> Result<bool, JsValue> {
        let pos = Position { x: c, y: r };
        // if let Some(s) = self.find_structure_tile(&[pos.x, pos.y]) {
        if let Some((id, s)) = self.find_structure_tile_id(&[pos.x, pos.y]) {
            let recipe_enable = !s.dynamic.get_recipes().is_empty();
            self.selected_structure_inventory = Some(id);
            Ok(recipe_enable)
        } else {
            Err(JsValue::from_str("structure not found"))
        }
    }

    pub fn close_structure_inventory(&mut self) -> Result<bool, JsValue> {
        self.selected_structure_inventory = None;
        Ok(true)
    }

    /// Returns currently selected structure's coordinates in 2-array or `null` if none selected
    pub fn get_selected_inventory(&self) -> Result<JsValue, JsValue> {
        if let Some(pos) = self
            .selected_structure_inventory
            .and_then(|id| self.find_structure_by_id(id))
            .and_then(|s| s.components.position)
        {
            return Ok(JsValue::from(js_sys::Array::of2(
                &JsValue::from(pos.x),
                &JsValue::from(pos.y),
            )));
        }
        Ok(JsValue::null())
    }

    /// Returns inventory items in selected tile.
    /// @param c column number.
    /// @param r row number.
    /// @param inventory_type a string indicating type of the inventory in the structure
    pub fn get_structure_inventory(
        &self,
        x: i32,
        y: i32,
        inventory_type: JsValue,
    ) -> Result<js_sys::Array, JsValue> {
        let inventory_type = InventoryType::try_from(inventory_type)?;
        if let Some((id, inventory)) = self
            .structure_id_iter()
            .find(|(_, d)| d.components.position == Some(Position { x, y }))
            .and_then(|(id, s)| Some((id, Self::inventory_to_vec(s, inventory_type)?)))
        {
            return self.vec_to_js(
                &inventory,
                &self.selected_item.and_then(|item| item.map_struct(&id)),
            );
        }

        // We do not make getting inventory of nonexist structure or inventory an error, instead return an empty one.
        // Because JavaScript side cannot track the object lifecycle, it is very easy to happen and it's annoying to
        // make it a hard error.
        Ok(js_sys::Array::new())
        // Err(JsValue::from_str(
        //     "structure is not found or doesn't have inventory",
        // ))
    }

    pub fn get_structure_progress(&self, x: i32, y: i32) -> Option<f64> {
        self.find_structure_tile(&[x, y]).and_then(|structure| {
            structure
                .components
                .factory
                .as_ref()
                .and_then(|factory| factory.progress)
                .or_else(|| structure.dynamic.get_progress())
        })
    }

    pub fn get_structure_burner_energy(&self, c: i32, r: i32) -> Option<js_sys::Array> {
        self.find_structure_tile(&[c, r]).and_then(|structure| {
            let energy = structure.components.energy.as_ref()?;
            Some(js_sys::Array::of2(
                &JsValue::from(energy.value),
                &JsValue::from(energy.max),
            ))
        })
    }

    /// Select an item in a structure inventory at index `idx`. If a structure was not previously selected, ignored.
    pub fn select_structure_inventory(
        &mut self,
        idx: usize,
        inventory_type: JsValue,
        right_click: bool,
    ) -> Result<(), JsValue> {
        let inv_type = InventoryType::try_from(inventory_type)?;

        let (id, flat_inv) = self
            .selected_structure_inventory
            .and_then(|id| Some((id, self.find_structure_by_id(id)?)))
            .and_then(|(id, s)| Some((id, Self::inventory_to_vec(s, inv_type)?)))
            .ok_or_else(|| js_str!("Structure does not have inventory type"))?;
        let item = flat_inv
            .get(idx)
            .ok_or_else(|| JsValue::from("Item name not valid"))?;
        self.selected_item = Some(SelectedItem::StructInventory(
            id,
            inv_type,
            item.0,
            if right_click { item.1 / 2 } else { item.1 },
        ));
        Ok(())
    }

    pub fn get_structure_recipes(&self, c: i32, r: i32) -> Result<JsValue, JsValue> {
        if let Some(structure) = self.find_structure_tile(&[c, r]) {
            // Ok(structure.get_recipes()
            //     .iter()
            //     .map(|recipe| {
            //         js_sys::Array::of2(
            //             &recipe.input.iter().map(|pair| js_sys::Object::::of2(
            //                 &JsValue::from_str(&item_to_str(pair.0)),
            //                 &JsValue::from(*pair.1 as f64)
            //             )).collect::<js_sys::Array>(),
            //             &recipe.output.iter().map(|pair| js_sys::Array::of2(
            //                 &JsValue::from_str(&item_to_str(pair.0)),
            //                 &JsValue::from(*pair.1 as f64)
            //             )).collect::<js_sys::Array>(),
            //         )
            //     })
            //     .collect::<js_sys::Array>(),
            // )
            Ok(JsValue::from_serde(
                &structure
                    .dynamic
                    .get_recipes()
                    .into_owned()
                    .into_iter()
                    .enumerate()
                    .filter(|(_, recipe)| {
                        let ret = recipe
                            .requires_technology
                            .iter()
                            .all(|tech| self.unlocked_technologies.contains(tech));
                        console_log!("recipe {:?} can be used? {}", recipe.output, ret);
                        ret
                    })
                    .map(RecipeSerial::from)
                    .collect::<Vec<_>>(),
            )
            .unwrap())
        } else {
            Err(JsValue::from_str("structure is not found"))
        }
    }

    pub fn select_recipe(&mut self, c: i32, r: i32, index: usize) -> Result<bool, JsValue> {
<<<<<<< HEAD
        if let Some(structure) = self.find_structure_tile_mut(&[c, r]) {
            if let Some(factory) = structure.components.factory.as_mut() {
                structure.dynamic.select_recipe(factory, index)
            } else {
                js_err!("Structure cannot set recipe")
            }
=======
        if let Some(idx) = self.find_structure_tile_idx(&[c, r]) {
            let mut structures = std::mem::take(&mut self.structures);
            let ret = if let Some(dynamic) = structures[idx].dynamic.as_deref_mut() {
                dynamic.select_recipe(index, &mut self.player.inventory)
            } else {
                Ok(false)
            };
            self.structures = structures;
            ret
>>>>>>> 9f074a64
        } else {
            Err(JsValue::from_str("Structure is not found"))
        }
    }

    pub fn get_technologies(&self) -> Result<JsValue, JsValue> {
        JsValue::from_serde(
            &TECHNOLOGIES
                .iter()
                .map(|t| TechnologySerial::from(t, self))
                .collect::<Vec<_>>(),
        )
        .map_err(|e| js_str!("Error: {:?}", e))
    }

    pub fn get_research(&self) -> Result<JsValue, JsValue> {
        if let Some(ref research) = self.research {
            if let Some(tech) = TECHNOLOGIES
                .iter()
                .find(|tech| tech.tag == research.technology)
            {
                JsValue::from_serde(&ResearchSerial {
                    technology: research.technology,
                    progress: research.progress as f64 / tech.steps as f64,
                })
                .map_err(|e| js_str!("Error: {:?}", e))
            } else {
                Err(js_str!("Technology {:?} not found", research.technology))
            }
        } else {
            Ok(JsValue::NULL)
        }
    }

    pub fn select_research(&mut self, index: usize) -> Result<bool, JsValue> {
        if let Some(tech) = TECHNOLOGIES.get(index) {
            if !self.unlocked_technologies.contains(&tech.tag) {
                if let Some(ref research) = self.research {
                    self.pending_researches
                        .insert(research.technology, research.progress);
                }

                self.research = Some(Research {
                    technology: tech.tag,
                    progress: if let Some(pending) = self.pending_researches.get(&tech.tag) {
                        *pending
                    } else {
                        0
                    },
                });
                return Ok(true);
            }
        }
        Ok(false)
    }

    pub fn set_alt_mode(&mut self, value: bool) {
        self.alt_mode = value;
    }

    pub fn set_debug_bbox(&mut self, value: bool) {
        self.debug_bbox = value;
    }

    pub fn set_debug_fluidbox(&mut self, value: bool) {
        self.debug_fluidbox = value;
    }

    pub fn set_debug_power_network(&mut self, value: bool) {
        self.debug_power_network = value;
    }

    pub fn set_use_webgl_instancing(&mut self, value: bool) {
        self.use_webgl_instancing = value;
    }

    /// We try to insert in this order. We don't want to insert into output.
    fn inventory_move_order(item: &ItemType) -> [InventoryType; 3] {
        if *item == ItemType::CoalOre {
            // If it was fuel, prefer putting it into burner inventory
            [
                InventoryType::Burner,
                InventoryType::Input,
                InventoryType::Storage,
            ]
        } else {
            [
                InventoryType::Input,
                InventoryType::Burner,
                InventoryType::Storage,
            ]
        }
    }

    /// Move inventory items between structure and player
    /// @param to_player whether the movement happen towards player
    /// @param inventory_type a string indicating type of the inventory in the structure
    /// @param all attempt to move all items of the same kind (ctrl key)
    pub fn move_selected_inventory_item(
        &mut self,
        to_player: bool,
        inventory_type: JsValue,
        all: bool,
    ) -> Result<bool, JsValue> {
        let inventory_type = InventoryType::try_from(inventory_type)?;
        let id = if let Some(id) = self.selected_structure_inventory {
            id
        } else {
            return Ok(false);
        };

        if to_player {
            if let Some(SelectedItem::StructInventory(id, sel_inventory_type, item, count)) =
                self.selected_item
            {
                console_log!("selected_structure_inventory: {:?}", id);
                let (structure, player) = self.find_structure_by_id_mut_and_player_err(id)?;
                let count = if all {
                    structure
                        .inventory(sel_inventory_type)
                        .map(|i| i.count_item(&item))
                        .unwrap_or(0)
                } else {
                    count
                };

                player.inventory.add_items(
                    &item,
                    structure
                        .add_inventory(sel_inventory_type, &item, -(count as isize))
                        .abs() as usize,
                );
                self.on_player_update
                    .call1(&window(), &JsValue::from(self.get_player_inventory()?))?;
                return Ok(count != 0);
            }
        } else {
            if let Some(SelectedItem::PlayerInventory(item, count)) = self.selected_item {
                let (structure, player) = self.find_structure_by_id_mut_and_player_err(id)?;
                let mut try_move = |src_inventory: &mut Inventory, inventory_type| {
                    let count = if all {
                        src_inventory.count_item(&item)
                    } else {
                        src_inventory.count_item(&item).min(count)
                    };
                    console_log!("src_inventory Count: {}", count);
                    src_inventory.remove_items(
                        &item,
                        structure
                            .add_inventory(inventory_type, &item, count as isize)
                            .abs() as usize,
                    )
                };

                if all {
                    let try_order = Self::inventory_move_order(&item);

                    for invtype in try_order {
                        let moved_count = try_move(&mut player.inventory, invtype);
                        if moved_count != 0 {
                            self.on_player_update
                                .call1(&window(), &JsValue::from(self.get_player_inventory()?))?;
                            return Ok(moved_count != 0);
                        }
                    }
                } else {
                    let moved_count = try_move(&mut player.inventory, inventory_type);
                    self.on_player_update
                        .call1(&window(), &JsValue::from(self.get_player_inventory()?))?;
                    return Ok(moved_count != 0);
                }
            }
        }
        Ok(false)
    }

    pub fn move_all_inventory_items(
        &mut self,
        to_player: bool,
        inventory_type: JsValue,
    ) -> Result<bool, JsValue> {
        let inventory_type = InventoryType::try_from(inventory_type)?;
        let id = if let Some(id) = self.selected_structure_inventory {
            id
        } else {
            return Ok(false);
        };
        let (structure, player) = self.find_structure_by_id_mut_and_player_err(id)?;
        if to_player {
            // Player has no capacity limit, so copy everything by taking
            if let Some(inventory) = structure.inventory_mut(inventory_type) {
                let ret = !inventory.is_empty();
                player.inventory.merge(std::mem::take(inventory));
                inventory.clear();
                self.on_player_update
                    .call1(&window(), &JsValue::from(self.get_player_inventory()?))?;
                return Ok(ret);
            }
        } else {
            // Structure's inventory has capacity limit, so we need to check one item at a time
            // and exit if we fail to add a new item.
            let mut ret = false;
            let items = player
                .inventory
                .iter()
                .map(|(item, count)| (*item, *count))
                .collect::<Vec<_>>();
            for (item, count) in items {
                let try_order = Self::inventory_move_order(&item);

                for invtype in try_order {
                    let moved_count = structure.add_inventory(invtype, &item, count as isize);
                    if moved_count == 0 {
                        continue;
                    }
                    if player.inventory.remove_items(&item, moved_count as usize) != 0 {
                        ret = true;
                        break;
                    } else {
                        panic!("We have checked player has {} {:?}, no?", count, item);
                    }
                }
            }
            return Ok(ret);
        }

        Ok(false)
    }

    fn new_structure(
        &self,
        tool: &ItemType,
        cursor: &Position,
    ) -> Result<StructureBundle, JsValue> {
        match tool {
            ItemType::TransportBelt => {
<<<<<<< HEAD
                return Ok(TransportBelt::new(*cursor, self.tool_rotation));
            }
            ItemType::Inserter => {
                return Ok(Inserter::new(*cursor, self.tool_rotation));
            }
            ItemType::Splitter => {
                return Ok(Splitter::new(*cursor, self.tool_rotation));
            }
            ItemType::OreMine => {
                return Ok(OreMine::new(cursor.x, cursor.y, self.tool_rotation));
            }
            ItemType::Chest => return Ok(Chest::new(*cursor)),
            ItemType::Furnace => {
                return Ok(Furnace::new(cursor));
            }
            ItemType::ElectricFurnace => {
                return Ok(ElectricFurnace::new(cursor));
            }
            ItemType::Assembler => {
                return Ok(Assembler::new(cursor));
            }
            ItemType::Boiler => return Ok(Boiler::new(cursor)),
            ItemType::WaterWell => return Ok(WaterWell::new(*cursor)),
            ItemType::OffshorePump => return Ok(OffshorePump::new(cursor)),
            ItemType::Pipe => return Ok(Pipe::new(*cursor)),
            ItemType::SteamEngine => return Ok(SteamEngine::new(*cursor)),
            ItemType::ElectPole => return Ok(ElectPole::new(*cursor)),
            ItemType::UndergroundBelt => {
                return Ok(UndergroundBelt::new(
                    *cursor,
                    self.tool_rotation,
                    UnderDirection::ToGround,
                ))
            }
=======
                Box::new(TransportBelt::new(cursor.x, cursor.y, self.tool_rotation))
            }
            ItemType::Inserter => Box::new(Inserter::new(cursor.x, cursor.y, self.tool_rotation)),
            ItemType::Splitter => Box::new(Splitter::new(cursor.x, cursor.y, self.tool_rotation)),
            ItemType::OreMine => Box::new(OreMine::new(cursor.x, cursor.y, self.tool_rotation)),
            ItemType::Chest => Box::new(Chest::new(cursor)),
            ItemType::Furnace => Box::new(Furnace::new(cursor)),
            ItemType::ElectricFurnace => Box::new(ElectricFurnace::new(cursor)),
            ItemType::Assembler => Box::new(Assembler::new(cursor)),
            ItemType::Lab => Box::new(Lab::new(cursor)),
            ItemType::Boiler => Box::new(Boiler::new(cursor)),
            ItemType::WaterWell => Box::new(WaterWell::new(cursor)),
            ItemType::OffshorePump => Box::new(OffshorePump::new(cursor)),
            ItemType::Pipe => Box::new(Pipe::new(cursor)),
>>>>>>> 9f074a64
            ItemType::UndergroundPipe => {
                return Ok(UndergroundPipe::new(*cursor, self.tool_rotation))
            }
            _ => return js_err!("Can't make a structure from {:?}", tool),
        }
    }

    /// Destructively converts serde_json::Value into a Box<dyn Structure>.
    fn structure_from_json(value: &mut serde_json::Value) -> Result<StructureBundle, JsValue> {
        let type_str = if let serde_json::Value::String(s) = value
            .get_mut("type")
            .ok_or_else(|| js_str!("\"type\" not found"))?
            .take()
        {
            s
        } else {
            return js_err!("Type must be a string");
        };

        let item_type = str_to_item(&type_str)
            .ok_or_else(|| js_str!("The structure type {} is not defined", type_str))?;

        let payload = value
            .get_mut("payload")
            .ok_or_else(|| js_str!("\"payload\" not found"))?
            .take();

        fn map_err<T: Structure>(result: serde_json::Result<T>) -> Result<T, JsValue> {
            result.map_err(|s| js_str!("structure deserialization error: {}", s))
        }

        let payload: Box<dyn Structure> = match item_type {
            ItemType::TransportBelt => {
                Box::new(map_err(serde_json::from_value::<TransportBelt>(payload))?)
            }
            ItemType::Inserter => Box::new(map_err(serde_json::from_value::<Inserter>(payload))?),
            ItemType::Splitter => Box::new(map_err(serde_json::from_value::<Splitter>(payload))?),
            ItemType::OreMine => Box::new(map_err(serde_json::from_value::<OreMine>(payload))?),
            ItemType::Chest => Box::new(map_err(serde_json::from_value::<Chest>(payload))?),
            ItemType::Furnace => Box::new(map_err(serde_json::from_value::<Furnace>(payload))?),
            ItemType::ElectricFurnace => {
                Box::new(map_err(serde_json::from_value::<ElectricFurnace>(payload))?)
            }
            ItemType::Assembler => Box::new(map_err(serde_json::from_value::<Assembler>(payload))?),
            ItemType::Lab => Box::new(map_err(serde_json::from_value::<Lab>(payload))?),
            ItemType::Boiler => Box::new(map_err(serde_json::from_value::<Boiler>(payload))?),
            ItemType::WaterWell => Box::new(map_err(serde_json::from_value::<WaterWell>(payload))?),
            ItemType::OffshorePump => {
                Box::new(map_err(serde_json::from_value::<OffshorePump>(payload))?)
            }
            ItemType::Pipe => Box::new(map_err(serde_json::from_value::<Pipe>(payload))?),
            ItemType::UndergroundPipe => {
                Box::new(map_err(serde_json::from_value::<UndergroundPipe>(payload))?)
            }
            ItemType::SteamEngine => {
                Box::new(map_err(serde_json::from_value::<SteamEngine>(payload))?)
            }
            ItemType::ElectPole => Box::new(map_err(serde_json::from_value::<ElectPole>(payload))?),
            ItemType::UndergroundBelt => {
                Box::new(map_err(serde_json::from_value::<UndergroundBelt>(payload))?)
            }
            _ => return js_err!("Can't make a structure from {:?}", type_str),
        };

        Ok(StructureBundle {
            dynamic: payload,
            components: StructureComponents {
                position: if let Some(position) = value.get_mut("position") {
                    serde_json::from_value(position.take())
                        .map_err(|s| js_str!("structure deserialization error: {}", s))?
                } else {
                    None
                },
                rotation: if let Some(rotation) = value.get_mut("rotation") {
                    serde_json::from_value(rotation.take())
                        .map_err(|s| js_str!("structure rotation deserialization error: {}", s))?
                } else {
                    None
                },
                burner: if let Some(burner) = value.get_mut("burner") {
                    serde_json::from_value(burner.take())
                        .map_err(|s| js_str!("structure deserialization error: {}", s))?
                } else {
                    None
                },
                energy: if let Some(energy) = value.get_mut("energy") {
                    serde_json::from_value(energy.take())
                        .map_err(|s| js_str!("structure energy deserialization error: {}", s))?
                } else {
                    None
                },
                factory: if let Some(factory) = value.get_mut("factory") {
                    serde_json::from_value(factory.take())
                        .map_err(|s| js_str!("structure factory deserialization error: {}", s))?
                } else {
                    None
                },
                fluid_boxes: if let Some(serde_json::value::Value::Array(fluid_boxes)) =
                    value.get_mut("fluid_boxes")
                {
                    fluid_boxes
                        .into_iter()
                        .map(|fb| {
                            serde_json::from_value(fb.take()).map_err(|s| {
                                js_str!("structure factory deserialization error: {}", s)
                            })
                        })
                        .collect::<Result<Vec<_>, JsValue>>()?
                } else {
                    vec![]
                },
            },
        })
    }

    pub fn mouse_down(&mut self, pos: &[f64], button: i32) -> Result<JsValue, JsValue> {
        if pos.len() < 2 {
            return Err(JsValue::from_str("position must have 2 elements"));
        }
        let cursor = Position {
            x: (pos[0] / self.viewport.scale / TILE_SIZE - self.viewport.x).floor() as i32,
            y: (pos[1] / self.viewport.scale / TILE_SIZE - self.viewport.y).floor() as i32,
        };

        console_log!("mouse_down: {}, {}, button: {}", cursor.x, cursor.y, button);
        if button == 2 {
            self.harvest(&cursor, false, true)?;
            if self.find_structure_tile(&[cursor.x, cursor.y]).is_none()
            // Let the player pick up drop items before harvesting ore below.
            && !drop_item_iter(&self.drop_items).any(|item| {
                item.x / TILE_SIZE_I == pos[0] as i32 / TILE_SIZE_I
                    && item.y / TILE_SIZE_I == pos[1] as i32 / TILE_SIZE_I
            }) {
                if let Some(tile) = self.tile_at(&cursor) {
                    if let Some(ore_type) = tile.get_ore_type() {
                        self.ore_harvesting = Some(OreHarvesting {
                            pos: cursor,
                            ore_type,
                            timer: 0,
                        });
                    }
                }
            }
        }
        self.update_info();
        Ok(JsValue::from(js_sys::Array::new()))
    }

    pub fn mouse_up(&mut self, pos: &[f64], button: i32) -> Result<JsValue, JsValue> {
        if pos.len() < 2 {
            return Err(JsValue::from_str("position must have 2 elements"));
        }
        let cursor = Position {
            x: (pos[0] / self.viewport.scale / TILE_SIZE - self.viewport.x).floor() as i32,
            y: (pos[1] / self.viewport.scale / TILE_SIZE - self.viewport.y).floor() as i32,
        };
        let mut events = vec![];

        if button == 0 {
            if let Some((selected_tool, _)) = self.get_selected_tool_or_item_opt() {
                let cell = self.tile_at(&cursor);
                if let Some((count, cell)) =
                    self.player.inventory.get(&selected_tool).zip(cell.as_ref())
                {
                    if 1 <= *count && cell.water ^ (selected_tool != ItemType::OffshorePump) {
                        let mut new_s = if let Ok(s) = self.new_structure(&selected_tool, &cursor) {
                            s
                        } else {
                            return Ok(JsValue::UNDEFINED);
                        };
<<<<<<< HEAD
                        if let Some(bbox) = new_s.dynamic.bounding_box(&new_s.components) {
                            for y in bbox.y0..bbox.y1 {
                                for x in bbox.x0..bbox.x1 {
                                    self.harvest(&Position { x, y }, !new_s.dynamic.movable())?;
                                }
=======
                        let bbox = new_s.bounding_box();
                        for y in bbox.y0..bbox.y1 {
                            for x in bbox.x0..bbox.x1 {
                                self.harvest(&Position { x, y }, true, !new_s.movable())?;
>>>>>>> 9f074a64
                            }
                        }
                        // for structure in &mut self.structures {
                        //     structure
                        //         .dynamic
                        //         .on_construction(new_s.dynamic.as_mut(), true)?;
                        // }
                        // let new_dyn = new_s.dynamic.as_ref();
                        // let structures = std::mem::take(&mut self.structures);
                        // for structure_bundle in &structures {
                        //     let structure = structure_bundle.dynamic.as_ref();
                        //     let position = try_continue!(&structure_bundle.components.position);
                        //     if (new_dyn.power_sink() && structure.power_source()
                        //         || new_dyn.power_source() && structure.power_sink())
                        //         && cursor.distance(position)
                        //             <= new_dyn.wire_reach().min(structure.wire_reach()) as i32
                        //     {
                        //         self.add_power_wire(PowerWire(cursor, *position))?;
                        //     }
                        // }
                        // self.structures = structures;
                        // new_s
                        //     .dynamic
                        //     .on_construction_self(&Ref(&self.structures), true)?;

                        // let connections = new_s.dynamic.connection(
                        //     &new_s.components,
                        //     self,
                        //     &Ref(&self.structures),
                        // );
                        // console_log!(
                        //     "Connection recalculated for self {:?}: {:?}",
                        //     new_s.components.position,
                        //     connections
                        // );
                        // for fbox in &mut new_s.components.fluid_boxes {
                        //     fbox.connect_to = connections;
                        // }

                        // self.structures.push(new_s);
                        // let connections = new_s.connection(self, &Ref(&self.structures));
                        // console_log!(
                        //     "Connection recalculated for self {:?}: {:?}",
                        //     new_s.position(),
                        //     connections
                        // );
                        // if let Some(fluid_boxes) = new_s.fluid_box_mut() {
                        //     for fbox in fluid_boxes {
                        //         fbox.connect_to = connections;
                        //     }
                        // }

                        // First, find an empty slot
                        let id = self
                            .structures
                            .iter()
                            .enumerate()
                            .find(|(_, s)| s.bundle.is_none())
                            .map(|(i, slot)| StructureId {
                                id: i as u32,
                                gen: slot.gen,
                            })
                            .unwrap_or_else(|| StructureId {
                                id: self.structures.len() as u32,
                                gen: 0,
                            });

                        for (other_id, structure) in
                            self.structures.iter().enumerate().filter_map(|(i, s)| {
                                Some((
                                    StructureId {
                                        id: i as u32,
                                        gen: s.gen,
                                    },
                                    s.bundle.as_ref()?,
                                ))
                            })
                        {
                            let (new_pos, other_pos) = if let Some(pos) =
                                new_s.components.position.zip(structure.components.position)
                            {
                                pos
                            } else {
                                continue;
                            };
                            if (new_s.dynamic.power_sink() && structure.dynamic.power_source()
                                || new_s.dynamic.power_source() && structure.dynamic.power_sink())
                                && new_pos.distance(&other_pos)
                                    <= new_s
                                        .dynamic
                                        .wire_reach()
                                        .min(structure.dynamic.wire_reach())
                                        as i32
                            {
                                let new_power_wire = PowerWire(id, other_id);
                                if self.power_wires.iter().any(|p| *p == new_power_wire) {
                                    continue;
                                }
                                console_log!("power_wires: {}", self.power_wires.len());
                                self.power_wires.push(new_power_wire);
                            }
                        }

                        new_s.dynamic.on_construction_self(
                            id,
                            &mut new_s.components,
                            &StructureDynIter::new_all(&mut self.structures),
                            true,
                        )?;

                        // Notify structures after a slot has been decided
                        let mut structures = std::mem::take(&mut self.structures);
                        for i in 0..structures.len() {
                            let (structure, others) = StructureDynIter::new(&mut structures, i)?;
                            if let Some(s) = structure.bundle.as_mut() {
                                match s.dynamic.on_construction(
                                    &mut s.components,
                                    id,
                                    &new_s,
                                    &others,
                                    true,
                                ) {
                                    Ok(()) => (),
                                    Err(s) => {
                                        drop(others);
                                        self.structures = structures;
                                        return Err(s);
                                    }
                                }
                            }
                        }
                        self.structures = structures;

                        if id.id < self.structures.len() as u32 {
                            self.structures[id.id as usize].bundle = Some(new_s);

                            console_log!(
                                "Inserted to an empty slot: {}/{}, id: {:?}",
                                self.structures
                                    .iter()
                                    .filter(|s| s.bundle.is_none())
                                    .count(),
                                self.structures.len(),
                                id
                            );
                        } else {
                            self.structures.push(StructureEntry {
                                gen: 0,
                                bundle: Some(new_s),
                            });
                            console_log!(
                                "Pushed to the end: {}/{}",
                                self.structures
                                    .iter()
                                    .filter(|s| s.bundle.is_none())
                                    .count(),
                                self.structures.len()
                            );
                        }

                        self.power_networks = build_power_networks(
                            &StructureDynIter::new_all(&mut self.structures),
                            &self.power_wires,
                        );

                        self.update_fluid_connections(&cursor)?;

                        let mut chunks = std::mem::take(&mut self.board);
                        self.render_minimap_data_pixel(&mut chunks, &cursor);
                        self.board = chunks;

                        if let Some(count) = self.player.inventory.get_mut(&selected_tool) {
                            *count -= 1;
                        }

                        self.on_player_update
                            .call1(&window(), &JsValue::from(self.get_player_inventory()?))
                            .unwrap_or_else(|_| JsValue::from(true));
                        events.push(JsValue::from_serde(&JSEvent::UpdatePlayerInventory).unwrap());
                    }
                }
            } else if let Some(structure) = self.find_structure_tile(&[cursor.x, cursor.y]) {
                if structure.dynamic.inventory(InventoryType::Input).is_some()
                    || structure.dynamic.inventory(InventoryType::Output).is_some()
                    || structure
                        .dynamic
                        .inventory(InventoryType::Storage)
                        .is_some()
                    || structure.dynamic.inventory(InventoryType::Burner).is_some()
                    || structure.components.burner.is_some()
                    || structure.components.factory.is_some()
                {
                    // Select clicked structure
                    console_log!("opening inventory at {:?}", cursor);
                    if let Ok(recipe_enable) = self.open_structure_inventory(cursor.x, cursor.y) {
                        // self.on_show_inventory.call0(&window()).unwrap();
                        events.push(
                            JsValue::from_serde(&JSEvent::ShowInventoryAt {
                                pos: (cursor.x, cursor.y),
                                recipe_enable,
                            })
                            .unwrap(),
                        );
                        // let inventory_elem: web_sys::HtmlElement = document().get_element_by_id("inventory2").unwrap().dyn_into().unwrap();
                        // inventory_elem.style().set_property("display", "block").unwrap();
                    }
                }
            }
        } else if button == 2 {
            if self.ore_harvesting.is_some() {
                self.ore_harvesting = None;
            } else {
                // Right click means explicit cleanup, so we pick up items no matter what.
                self.harvest(&cursor, true, true)?;
                events.push(JsValue::from_serde(&JSEvent::UpdatePlayerInventory).unwrap());
            }
        }

        console_log!("mouse_up: {}, {}", cursor.x, cursor.y);
        self.update_info();
        Ok(JsValue::from(events.iter().collect::<js_sys::Array>()))
    }

    pub fn mouse_move(&mut self, pos: &[f64]) -> Result<(), JsValue> {
        if pos.len() < 2 {
            return Err(JsValue::from_str("position must have 2 elements"));
        }
        let cursor = [
            (pos[0] / self.viewport.scale / TILE_SIZE - self.viewport.x).floor() as i32,
            (pos[1] / self.viewport.scale / TILE_SIZE - self.viewport.y).floor() as i32,
        ];
        if let Some(bounds) = self.bounds.as_ref() {
            if cursor[0] < 0
                || bounds.width as i32 <= cursor[0]
                || cursor[1] < 0
                || bounds.height as i32 <= cursor[1]
            {
                // return Err(js_str!("invalid mouse position: {:?}", cursor));
                // This is not particularly an error. Just ignore it.
                return Ok(());
            }
        }
        self.cursor = Some(cursor);
        // console_log!("mouse_move: cursor: {}, {}", cursor[0], cursor[1]);
        self.update_info();
        Ok(())
    }

    pub fn mouse_leave(&mut self) -> Result<(), JsValue> {
        self.cursor = None;
        if let Some(ref elem) = self.info_elem {
            elem.set_inner_html("");
        }
        if self.ore_harvesting.is_some() {
            self.ore_harvesting = None;
        }
        console_log!("mouse_leave");
        Ok(())
    }

    pub fn mouse_wheel(&mut self, delta: i32, x: f64, y: f64) -> Result<(), JsValue> {
        let base = (2_f64).powf(1. / 5.);
        let new_scale = if delta < 0 {
            (self.viewport.scale * base).min(8.)
        } else {
            (self.viewport.scale / base).max(0.5)
        };
        self.viewport.x +=
            (x as f64 / self.viewport.scale / 32.) * (1. - new_scale / self.viewport.scale);
        self.viewport.y +=
            (y as f64 / self.viewport.scale / 32.) * (1. - new_scale / self.viewport.scale);
        self.viewport.scale = new_scale;

        self.gen_chunks_in_viewport();

        Ok(())
    }

    /// Keyboard event handler. Returns true if re-rendering is necessary to update internal state.
    pub fn on_key_down(&mut self, key_code: i32) -> Result<JsValue, JsValue> {
        match key_code {
            // 'r'
            82 => match self.rotate() {
                Ok(b) => Ok(JsValue::from_bool(b)),
                // If the target structure is not found or uncapable of rotation, it's not a critical error.
                Err(RotateErr::NotFound) | Err(RotateErr::NotSupported) => {
                    Ok(JsValue::from_bool(false))
                }
                Err(RotateErr::Other(err)) => return js_err!("Rotate failed: {:?}", err),
            },
            // Detect keys through '0'..'9', that's a shame char literal cannot be used in place of i32
            code @ 48..=58 => {
                self.select_tool((code - '0' as i32 + 9) % 10)?;
                Ok(JsValue::from_bool(true))
            }
            37 => {
                // Left
                self.viewport.x = (self.viewport.x + 1.).min(0.);
                Ok(JsValue::from_bool(true))
            }
            38 => {
                // Up
                self.viewport.y = (self.viewport.y + 1.).min(0.);
                Ok(JsValue::from_bool(true))
            }
            39 => {
                // Right
                self.viewport.x = (self.viewport.x - 1.).max(-(self.width as f64));
                Ok(JsValue::from_bool(true))
            }
            40 => {
                // Down
                self.viewport.y = (self.viewport.y - 1.).max(-(self.height as f64));
                Ok(JsValue::from_bool(true))
            }
            69 => {
                //'e'
                if self.selected_structure_inventory.is_some() {
                    self.selected_structure_inventory = None;
                }
                Ok(
                    js_sys::Array::of1(&JsValue::from_serde(&JSEvent::ShowInventory).unwrap())
                        .into(),
                )
            }
            81 => {
                // 'q'
                if self.selected_item.is_some() {
                    self.selected_item = None;
                } else if let Some(cursor) = self.cursor {
                    if let Some(structure) = self
                        .find_structure_tile(&cursor)
                        .and_then(|s| str_to_item(s.dynamic.name()))
                    {
                        let count = self.player.inventory.count_item(&structure);
                        self.selected_item = if count > 0 {
                            Some(SelectedItem::PlayerInventory(
                                structure,
                                count.min(STACK_SIZE),
                            ))
                        } else {
                            None
                        };
                        console_log!("q: selected_tool is {:?}", self.selected_item);
                    }
                }
                Ok(JsValue::from_bool(true))
            }
            _ => {
                console_log!("unrecognized key: {}", key_code);
                Ok(JsValue::from_bool(false))
            }
        }
    }

    fn color_of_cell(cell: &Cell) -> [u8; 3] {
        if cell.water {
            [0x00, 0x00, 0xff]
        } else {
            match cell.ore {
                Some(OreValue(Ore::Iron, _)) => [0x3f, 0xaf, 0xff],
                Some(OreValue(Ore::Coal, _)) => [0x1f, 0x1f, 0x1f],
                Some(OreValue(Ore::Copper, _)) => [0x7f, 0x3f, 0x00],
                Some(OreValue(Ore::Stone, _)) => [0x5f, 0x5f, 0x5f],
                _ => [0xaf, 0x7f, 0x3f],
            }
        }
    }

    pub fn reset_viewport(&mut self, canvas: HtmlCanvasElement) {
        self.viewport_width = canvas.width() as f64;
        self.viewport_height = canvas.height() as f64;
    }

    pub fn render_init(
        &mut self,
        canvas: HtmlCanvasElement,
        info_elem: HtmlDivElement,
        image_assets: js_sys::Array,
    ) -> Result<(), JsValue> {
        self.viewport_width = canvas.width() as f64;
        self.viewport_height = canvas.height() as f64;
        self.info_elem = Some(info_elem);

        self.render_minimap_data()?;

        let load_image = |path| -> Result<ImageBundle, JsValue> {
            if let Some(value) = image_assets.iter().find(|value| {
                let array = js_sys::Array::from(value);
                array.iter().next() == Some(JsValue::from_str(path))
            }) {
                let array = js_sys::Array::from(&value).to_vec();
                Ok(ImageBundle {
                    url: array
                        .get(1)
                        .cloned()
                        .ok_or_else(|| {
                            JsValue::from_str(&format!(
                                "Couldn't convert value to String: {:?}",
                                path
                            ))
                        })?
                        .dyn_into::<js_sys::JsString>()?
                        .into(),
                    bitmap: array
                        .get(2)
                        .cloned()
                        .ok_or_else(|| {
                            JsValue::from_str(&format!(
                                "Couldn't convert value to ImageBitmap: {:?}",
                                path
                            ))
                        })?
                        .dyn_into::<ImageBitmap>()?,
                })
            } else {
                Err(JsValue::from_str(&format!("Image not found: {:?}", path)))
            }
        };
        self.image_belt = Some(load_image("transport")?);
        self.image_underground_belt = Some(load_image("undergroundBelt")?);
        self.image_chest = Some(load_image("chest")?);
        self.image_mine = Some(load_image("mine")?);
        self.image_furnace = Some(load_image("furnace")?);
        self.image_electric_furnace = Some(load_image("electricFurnace")?);
        self.image_assembler = Some(load_image("assembler")?);
        self.image_lab = Some(load_image("lab")?);
        self.image_boiler = Some(load_image("boiler")?);
        self.image_steam_engine = Some(load_image("steamEngine")?);
        self.image_water_well = Some(load_image("waterWell")?);
        self.image_offshore_pump = Some(load_image("offshorePump")?);
        self.image_pipe = Some(load_image("pipe")?);
        self.image_elect_pole = Some(load_image("electPole")?);
        self.image_splitter = Some(load_image("splitter")?);
        self.image_inserter = Some(load_image("inserter")?);
        self.image_direction = Some(load_image("direction")?);
        self.image_iron_ore = Some(load_image("ore")?);
        self.image_coal_ore = Some(load_image("coalOre")?);
        self.image_copper_ore = Some(load_image("copperOre")?);
        self.image_stone_ore = Some(load_image("stoneOre")?);
        self.image_iron_plate = Some(load_image("ironPlate")?);
        self.image_copper_plate = Some(load_image("copperPlate")?);
        self.image_gear = Some(load_image("gear")?);
        self.image_copper_wire = Some(load_image("copperWire")?);
        self.image_circuit = Some(load_image("circuit")?);
        self.image_steel_plate = Some(load_image("steelPlate")?);
        self.image_science_pack_1 = Some(load_image("sciencePack1")?);
        self.image_science_pack_2 = Some(load_image("sciencePack2")?);
        self.image_time = Some(load_image("time")?);
        self.image_underground_belt_item = Some(load_image("undergroundBeltItem")?);
        Ok(())
    }

    pub fn tool_defs(&self) -> Result<js_sys::Array, JsValue> {
        Ok(tool_defs
            .iter()
            .map(|tool| {
                js_sys::Array::of2(
                    &JsValue::from_str(&item_to_str(&tool.item_type)),
                    &JsValue::from_str(&tool.desc),
                )
            })
            .collect::<js_sys::Array>())
    }

    /// Returns 2-array with [selected_tool, inventory_count]
    pub fn selected_tool(&self) -> js_sys::Array {
        if let Some(SelectedItem::ToolBelt(selected_tool)) = self.selected_item {
            [
                JsValue::from(selected_tool as f64),
                JsValue::from(
                    *self.tool_belt[selected_tool]
                        .and_then(|item| self.player.inventory.get(&item))
                        .unwrap_or(&0) as f64,
                ),
            ]
            .iter()
            .collect()
        } else {
            js_sys::Array::new()
        }
    }

    /// Returns count of selected item or null
    pub fn get_selected_item(&self) -> JsValue {
        if let Some(SelectedItem::PlayerInventory(selected_item, _)) = self.selected_item {
            JsValue::from_f64(*self.player.inventory.get(&selected_item).unwrap_or(&0) as f64)
        } else {
            JsValue::null()
        }
    }

    /// Returns a selected item from either player inventory, toolbelt or a structure inventory.
    /// Returns null if none is selected.
    pub fn get_selected_tool_or_item(&self) -> JsValue {
        if let Some((item, count)) = self.get_selected_tool_or_item_opt() {
            js_sys::Array::of2(
                &JsValue::from_str(&item_to_str(&item)),
                &JsValue::from_f64(count as f64),
            )
            .into()
        } else {
            JsValue::null()
        }
    }

    /// Renders a tool item on the toolbar icon.
    pub fn render_tool(
        &self,
        tool_index: usize,
        context: &CanvasRenderingContext2d,
    ) -> Result<(), JsValue> {
        context.clear_rect(0., 0., 32., 32.);
        if let Some(item) = self.tool_belt.get(tool_index).unwrap_or(&None) {
            if Some(SelectedItem::ToolBelt(tool_index)) == self.selected_item {
                context.set_fill_style(&js_str!("#00ffff"));
                context.fill_rect(0., 0., 32., 32.);
            }
            let mut tool = self.new_structure(item, &Position { x: 0, y: 0 })?;
            tool.set_rotation(&self.tool_rotation).ok();
            for depth in 0..3 {
                tool.dynamic
                    .draw(&tool.components, self, context, depth, true)?;
            }
        }
        Ok(())
    }

    /// Returns [item_name, desc] if there is an item on the tool belt slot at `index`,
    /// otherwise null.
    pub fn get_tool_desc(&self, index: usize) -> Result<JsValue, JsValue> {
        Ok(self
            .tool_belt
            .get(index)
            .unwrap_or(&None)
            .and_then(|item| tool_defs.iter().find(|tool| tool.item_type == item))
            .map(|def| {
                JsValue::from(
                    [
                        JsValue::from(&item_to_str(&def.item_type)),
                        JsValue::from(def.desc),
                    ]
                    .iter()
                    .collect::<js_sys::Array>(),
                )
            })
            .unwrap_or_else(JsValue::null))
    }

    /// @returns (number|null) selected tool internally in the FactorishState (number) or null if unselected.
    pub fn get_selected_tool(&self) -> JsValue {
        if let Some(SelectedItem::ToolBelt(value)) = self.selected_item {
            JsValue::from(value as i32)
        } else {
            JsValue::null()
        }
    }

    /// Returns a selected item from either player inventory, toolbelt or a structure inventory.
    fn get_selected_tool_or_item_opt(&self) -> Option<(ItemType, usize)> {
        match self.selected_item {
            Some(SelectedItem::ToolBelt(tool)) => Some((self.tool_belt[tool]?, 1)),
            Some(SelectedItem::PlayerInventory(item, count)) => Some((item, count)),
            Some(SelectedItem::StructInventory(id, inventory_type, item, count)) => self
                .find_structure_by_id(id)
                .and_then(|s| s.inventory(inventory_type))
                .and_then(|inventory| inventory.get(&item))
                .and(Some((item, count))),
            None => None,
        }
    }

    pub fn get_selected_item_type(&self) -> JsValue {
        self.selected_item
            .and_then(|i| JsValue::from_serde(&i).ok())
            .unwrap_or(JsValue::NULL)
    }

    /// Returns either "Input", "Output" or "Burner" for the selected inventory
    pub fn get_selected_inventory_type(&self) -> JsValue {
        if let Some(SelectedItem::StructInventory(_, type_, _, _)) = self.selected_item {
            JsValue::from_serde(&type_).unwrap_or(JsValue::NULL)
        } else {
            JsValue::NULL
        }
    }

    /// Attempts to select or set a tool if the player is holding an item
    ///
    /// @param tool the index of the tool item, [0,9]
    /// @returns whether the tool bar item should be re-rendered
    pub fn select_tool(&mut self, tool: i32) -> Result<JsValue, JsValue> {
        if let Some(SelectedItem::PlayerInventory(item, _)) = self.selected_item {
            // We allow only items in tool_defs to present on the tool belt
            // This behavior is different from Factorio, maybe we can allow it
            if tool_defs.iter().any(|i| i.item_type == item) {
                self.tool_belt[tool as usize] = Some(item);
                // Deselect the item for the player to let him select from tool belt.
                self.selected_item = None;
                return Ok(JsValue::from_bool(true));
            } else {
                console_log!(
                    "select_tool could not find tool_def with item type: {:?}",
                    item
                );
                return Ok(JsValue::from_bool(false));
            }
        }
        self.selected_item =
            if 0 <= tool && Some(SelectedItem::ToolBelt(tool as usize)) != self.selected_item {
                Some(SelectedItem::ToolBelt(tool as usize))
            } else {
                None
            };
        if let Some(SelectedItem::ToolBelt(sel)) = self.selected_item {
            if self.tool_belt[sel].is_none() {
                return Ok(JsValue::from_serde(&JSEvent::ShowInventory).unwrap());
            }
        }
        Ok(JsValue::from_bool(self.selected_item.is_some()))
    }

    pub fn rotate_tool(&mut self) -> i32 {
        self.tool_rotation = self.tool_rotation.next();
        self.tool_rotation.angle_4()
    }

    /// Returns an array of item count for tool bar items
    pub fn tool_inventory(&self) -> js_sys::Array {
        self.tool_belt
            .iter()
            .map(|item| {
                JsValue::from(
                    *item
                        .and_then(|item| self.player.inventory.get(&item))
                        .unwrap_or(&0) as f64,
                )
            })
            .collect()
    }

    fn get_viewport(&self) -> (f64, f64) {
        (
            self.viewport_width / self.viewport.scale,
            self.viewport_height / self.viewport.scale,
        )
    }

    pub fn get_viewport_scale(&self) -> f64 {
        self.viewport.scale
    }

    pub fn set_viewport_pos(&mut self, x: f64, y: f64) -> Result<js_sys::Array, JsValue> {
        let viewport = self.get_viewport();
        self.viewport.x = -(x - viewport.0 / TILE_SIZE / 2.)
            .max(0.)
            .min(self.width as f64 - viewport.0 / TILE_SIZE - 1.);
        self.viewport.y = -(y - viewport.1 / TILE_SIZE / 2.)
            .max(0.)
            .min(self.height as f64 - viewport.1 / TILE_SIZE - 1.);

        self.gen_chunks_in_viewport();

        Ok(js_sys::Array::of2(
            &JsValue::from_f64(viewport.0),
            &JsValue::from_f64(viewport.1),
        ))
    }

    /// Returns a mutable iterator over valid structures
    #[allow(dead_code)]
    fn structure_iter_mut(&mut self) -> impl Iterator<Item = &mut StructureBundle> {
        self.structures.iter_mut().filter_map(|s| s.bundle.as_mut())
    }

    /// * `scale_relative` -  If true, the delta is divided by current view zoom factor.
    ///   Intended for use with the minimap, which does not change scale.
    pub fn delta_viewport_pos(
        &mut self,
        x: f64,
        y: f64,
        scale_relative: bool,
    ) -> Result<(), JsValue> {
        if scale_relative {
            self.viewport.x += x / self.viewport.scale / TILE_SIZE;
            self.viewport.y += y / self.viewport.scale / TILE_SIZE;
        } else {
            self.viewport.x += x / TILE_SIZE;
            self.viewport.y += y / TILE_SIZE;
        }

        self.gen_chunks_in_viewport();

        Ok(())
    }

    fn gen_chunks_in_viewport(&mut self) {
        let (left, top, right, bottom) = apply_bounds(
            &self.bounds,
            &self.viewport,
            self.viewport_width,
            self.viewport_height,
        );
        for cx in left.div_euclid(CHUNK_SIZE_I)..=right.div_euclid(CHUNK_SIZE_I) {
            for cy in top.div_euclid(CHUNK_SIZE_I)..=bottom.div_euclid(CHUNK_SIZE_I) {
                let chunk_pos = Position::new(cx, cy);
                if !self.board.contains_key(&chunk_pos) {
                    console_log!(
                        "Generating chunk_pos {:?}, {} chunks total",
                        chunk_pos,
                        self.board.len()
                    );
                    let mut chunk = gen_chunk(chunk_pos, &self.terrain_params);
                    calculate_back_image(&self.board, &chunk_pos, &mut chunk.cells);
                    self.render_minimap_chunk(&chunk_pos, &mut chunk);
                    self.board.insert(chunk_pos, chunk);
                }
            }
        }
    }

    /// Add a new popup text that will show for a moment and automatically disappears
    ///
    /// It delegates actual HTML element creation to JavaScript code via a callback
    /// since it is too cumbersome to handle HTML elements directly in Rust code.
    /// While it's possible, it can be slower than JavaScript code due to many runtime
    /// calls.
    ///
    /// Also, we don't want to render text in WebGL directly. We know how painful it is to
    /// support text rendering in raw WebGL...
    fn new_popup_text(&mut self, text: String, x: f64, y: f64) -> Result<(), JsValue> {
        self.on_popup_text.call3(
            &window(),
            &JsValue::from_str(&text),
            &JsValue::from_f64((x + self.viewport.x * TILE_SIZE) * self.viewport.scale),
            &JsValue::from_f64((y + self.viewport.y * TILE_SIZE) * self.viewport.scale),
        )?;
        Ok(())
    }

    /// Returns an iterator over valid structures
    fn structure_iter(&self) -> impl Iterator<Item = &StructureBundle> {
        self.structures.iter().filter_map(|s| s.bundle.as_ref())
    }

    /// Returns an iterator over valid structures and their ids
    fn structure_id_iter(&self) -> impl Iterator<Item = (StructureId, &StructureBundle)> {
        self.structures.iter().enumerate().filter_map(|(id, s)| {
            Some((
                StructureId {
                    id: id as u32,
                    gen: s.gen,
                },
                s.bundle.as_ref()?,
            ))
        })
    }
}<|MERGE_RESOLUTION|>--- conflicted
+++ resolved
@@ -1663,11 +1663,7 @@
     }
 
     /// Mutable variant of find_structure_tile
-<<<<<<< HEAD
     fn find_structure_tile_mut(&mut self, tile: &[i32]) -> Option<&mut StructureBundle> {
-=======
-    fn _find_structure_tile_mut(&mut self, tile: &[i32]) -> Option<&mut Box<dyn Structure>> {
->>>>>>> 9f074a64
         self.structures
             .iter_mut()
             .find(|s| {
@@ -1691,19 +1687,12 @@
     /// caller can directly reference the structure from array `self.structures[idx]`.
     ///
     /// Because mutable version of find_structure_tile doesn't work.
-<<<<<<< HEAD
     fn find_structure_tile_idx(&self, position: Position) -> Option<usize> {
-        self.structure_iter()
-            .enumerate()
-            .find(|(_, s)| s.dynamic.contains(&s.components, &position))
-=======
-    fn find_structure_tile_idx(&self, tile: &[i32]) -> Option<usize> {
         self.structures
             .iter()
             .enumerate()
             .filter_map(|(id, s)| Some((id, s.dynamic.as_deref()?)))
-            .find(|(_, s)| s.position().x == tile[0] && s.position().y == tile[1])
->>>>>>> 9f074a64
+            .find(|(_, s)| s.dynamic.contains(&s.components, &position))
             .map(|(idx, _)| idx)
     }
 
@@ -2393,24 +2382,21 @@
     }
 
     pub fn select_recipe(&mut self, c: i32, r: i32, index: usize) -> Result<bool, JsValue> {
-<<<<<<< HEAD
         if let Some(structure) = self.find_structure_tile_mut(&[c, r]) {
             if let Some(factory) = structure.components.factory.as_mut() {
                 structure.dynamic.select_recipe(factory, index)
             } else {
                 js_err!("Structure cannot set recipe")
             }
-=======
-        if let Some(idx) = self.find_structure_tile_idx(&[c, r]) {
-            let mut structures = std::mem::take(&mut self.structures);
-            let ret = if let Some(dynamic) = structures[idx].dynamic.as_deref_mut() {
-                dynamic.select_recipe(index, &mut self.player.inventory)
-            } else {
-                Ok(false)
-            };
-            self.structures = structures;
-            ret
->>>>>>> 9f074a64
+        // if let Some(idx) = self.find_structure_tile_idx(&[c, r]) {
+        //     let mut structures = std::mem::take(&mut self.structures);
+        //     let ret = if let Some(dynamic) = structures[idx].dynamic.as_deref_mut() {
+        //         dynamic.select_recipe(index, &mut self.player.inventory)
+        //     } else {
+        //         Ok(false)
+        //     };
+        //     self.structures = structures;
+        //     ret
         } else {
             Err(JsValue::from_str("Structure is not found"))
         }
@@ -2647,7 +2633,6 @@
     ) -> Result<StructureBundle, JsValue> {
         match tool {
             ItemType::TransportBelt => {
-<<<<<<< HEAD
                 return Ok(TransportBelt::new(*cursor, self.tool_rotation));
             }
             ItemType::Inserter => {
@@ -2669,6 +2654,7 @@
             ItemType::Assembler => {
                 return Ok(Assembler::new(cursor));
             }
+            ItemType::Lab => Box::new(Lab::new(cursor)),
             ItemType::Boiler => return Ok(Boiler::new(cursor)),
             ItemType::WaterWell => return Ok(WaterWell::new(*cursor)),
             ItemType::OffshorePump => return Ok(OffshorePump::new(cursor)),
@@ -2682,22 +2668,6 @@
                     UnderDirection::ToGround,
                 ))
             }
-=======
-                Box::new(TransportBelt::new(cursor.x, cursor.y, self.tool_rotation))
-            }
-            ItemType::Inserter => Box::new(Inserter::new(cursor.x, cursor.y, self.tool_rotation)),
-            ItemType::Splitter => Box::new(Splitter::new(cursor.x, cursor.y, self.tool_rotation)),
-            ItemType::OreMine => Box::new(OreMine::new(cursor.x, cursor.y, self.tool_rotation)),
-            ItemType::Chest => Box::new(Chest::new(cursor)),
-            ItemType::Furnace => Box::new(Furnace::new(cursor)),
-            ItemType::ElectricFurnace => Box::new(ElectricFurnace::new(cursor)),
-            ItemType::Assembler => Box::new(Assembler::new(cursor)),
-            ItemType::Lab => Box::new(Lab::new(cursor)),
-            ItemType::Boiler => Box::new(Boiler::new(cursor)),
-            ItemType::WaterWell => Box::new(WaterWell::new(cursor)),
-            ItemType::OffshorePump => Box::new(OffshorePump::new(cursor)),
-            ItemType::Pipe => Box::new(Pipe::new(cursor)),
->>>>>>> 9f074a64
             ItemType::UndergroundPipe => {
                 return Ok(UndergroundPipe::new(*cursor, self.tool_rotation))
             }
@@ -2868,18 +2838,11 @@
                         } else {
                             return Ok(JsValue::UNDEFINED);
                         };
-<<<<<<< HEAD
                         if let Some(bbox) = new_s.dynamic.bounding_box(&new_s.components) {
                             for y in bbox.y0..bbox.y1 {
                                 for x in bbox.x0..bbox.x1 {
-                                    self.harvest(&Position { x, y }, !new_s.dynamic.movable())?;
+                                    self.harvest(&Position { x, y }, true, !new_s.dynamic.movable())?;
                                 }
-=======
-                        let bbox = new_s.bounding_box();
-                        for y in bbox.y0..bbox.y1 {
-                            for x in bbox.x0..bbox.x1 {
-                                self.harvest(&Position { x, y }, true, !new_s.movable())?;
->>>>>>> 9f074a64
                             }
                         }
                         // for structure in &mut self.structures {
