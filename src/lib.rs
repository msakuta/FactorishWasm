#![allow(non_upper_case_globals)]

/// Macros needs to come first in order to be accessible from all the codes
#[macro_use]
mod macros;

mod assembler;
mod boiler;
mod chest;
mod drop_items;
mod dyn_iter;
mod elect_pole;
mod furnace;
mod inserter;
mod inventory;
mod items;
mod minimap;
mod offshore_pump;
mod ore_mine;
mod perf;
mod perlin_noise;
mod pipe;
mod power_network;
mod scenarios;
mod splitter;
mod steam_engine;
mod structure;
mod terrain;
mod transport_belt;
mod underground_belt;
mod utils;
mod water_well;

use crate::{
    drop_items::{
        add_index, build_index, drop_item_id_iter, drop_item_iter, hit_check, hit_check_with_index,
        remove_index, update_index, DropItem, DropItemEntry, DropItemId, DropItemIndex,
        DROP_ITEM_SIZE, INDEX_CHUNK_SIZE,
    },
    perf::PerfStats,
    scenarios::select_scenario,
    terrain::{
        calculate_back_image, calculate_back_image_all, gen_chunk, Chunk, Chunks,
        TerrainParameters, CHUNK_SIZE, CHUNK_SIZE2, CHUNK_SIZE_I,
    },
};
use assembler::Assembler;
use boiler::Boiler;
use chest::Chest;
use dyn_iter::{Chained, DynIterMut, MutRef};
use elect_pole::ElectPole;
use furnace::Furnace;
use inserter::Inserter;
use inventory::{Inventory, InventoryTrait, InventoryType};
use items::{item_to_str, render_drop_item, str_to_item, ItemType};
use offshore_pump::OffshorePump;
use ore_mine::OreMine;
use perlin_noise::Xor128;
use pipe::Pipe;
use power_network::{build_power_networks, PowerNetwork};
use splitter::Splitter;
use steam_engine::SteamEngine;
use structure::{
    FrameProcResult, ItemResponse, Position, RotateErr, Rotation, Structure, StructureBoxed,
    StructureDynIter, StructureEntry, StructureId,
};
use transport_belt::TransportBelt;
use underground_belt::{UnderDirection, UndergroundBelt};
use water_well::{FluidType, WaterWell};

use serde::{Deserialize, Serialize};
use std::hash::Hash;
use std::{collections::HashMap, convert::TryFrom};
use wasm_bindgen::prelude::*;
use wasm_bindgen::JsCast;
use web_sys::{CanvasRenderingContext2d, HtmlCanvasElement, HtmlDivElement, ImageBitmap};

#[wasm_bindgen]
extern "C" {
    #[wasm_bindgen(js_namespace = console)]
    pub(crate) fn log(s: &str);
}

// When the `wee_alloc` feature is enabled, use `wee_alloc` as the global
// allocator.
#[cfg(feature = "wee_alloc")]
#[global_allocator]
static ALLOC: wee_alloc::WeeAlloc = wee_alloc::WeeAlloc::INIT;

#[wasm_bindgen]
extern "C" {
    fn alert(s: &str);
}

#[wasm_bindgen]
pub fn greet() {
    alert("Hello, factorish-js!");
}

fn window() -> web_sys::Window {
    web_sys::window().expect("no global `window` exists")
}

#[allow(dead_code)]
fn request_animation_frame(f: &Closure<dyn FnMut()>) {
    window()
        .request_animation_frame(f.as_ref().unchecked_ref())
        .expect("should register `requestAnimationFrame` OK");
}

#[allow(dead_code)]
fn document() -> web_sys::Document {
    window()
        .document()
        .expect("should have a document on window")
}

#[allow(dead_code)]
fn body() -> web_sys::HtmlElement {
    document().body().expect("document should have a body")
}

fn performance() -> web_sys::Performance {
    window()
        .performance()
        .expect("performance should be available")
}

const TILE_SIZE: f64 = 32.;
const TILE_SIZE_I: i32 = TILE_SIZE as i32;

const COAL_POWER: f64 = 100.; // kilojoules
const SAVE_VERSION: i64 = 5;
const ORE_HARVEST_TIME: i32 = 20;
const POPUP_TEXT_LIFE: i32 = 30;

/// Event types that can be communicated to the JavaScript code.
/// It is serialized into a JavaScript Object through serde.
#[derive(Serialize)]
enum JSEvent {
    UpdatePlayerInventory,
    ShowInventory,
    ShowInventoryAt {
        pos: (i32, i32),
        recipe_enable: bool,
    },
    UpdateStructureInventory(i32, i32),
}

#[derive(Copy, Clone, Serialize, Deserialize, PartialEq, Debug)]
enum Ore {
    Iron,
    Coal,
    Copper,
    Stone,
}

#[derive(Copy, Clone, Serialize, Deserialize)]
struct OreValue(Ore, u32);

#[derive(Copy, Clone, Serialize, Deserialize)]
struct Cell {
    water: bool,
    ore: Option<OreValue>,
    #[serde(skip)]
    image: u8,
    #[serde(skip)]
    grass_image: u8,
}

impl Default for Cell {
    fn default() -> Self {
        Cell {
            water: false,
            ore: None,
            image: 0,
            grass_image: 0,
        }
    }
}

impl Cell {
    fn get_ore_type(&self) -> Option<ItemType> {
        match self.ore {
            Some(OreValue(Ore::Iron, _)) => Some(ItemType::IronOre),
            Some(OreValue(Ore::Copper, _)) => Some(ItemType::CopperOre),
            Some(OreValue(Ore::Coal, _)) => Some(ItemType::CoalOre),
            Some(OreValue(Ore::Stone, _)) => Some(ItemType::StoneOre),
            _ => None,
        }
    }
}

const tilesize: i32 = 32;
struct ToolDef {
    item_type: ItemType,
    desc: &'static str,
}
const tool_defs: [ToolDef; 14] = [
    ToolDef {
        item_type: ItemType::TransportBelt,
        desc: "Transports items on ground",
    },
    ToolDef {
        item_type: ItemType::Inserter,
        desc: "Picks items from one side and puts on the other side<br>in the direction indicated by an arrow.<br>Costs no energy to operate.",
    },
    ToolDef {
        item_type: ItemType::Splitter,
        desc: "Connects to transport belt. Splits inputs and outputs into two lanes.",
    },
    ToolDef {
        item_type: ItemType::OreMine,
        desc: "Mines ores and puts them to adjacent ground<br>or a structure in the direction indicated by an arrow.<br>Requires coal ores to operate.",
    },
    ToolDef {
        item_type: ItemType::Chest,
        desc: "Can store 100 items.<br>Use inserters to automatically store/retrieve items.",
    },
    ToolDef {
        item_type: ItemType::Furnace,
        desc: "Smelts metal ores into metal bars.<br>Requires coal ores to operate.",
    },
    ToolDef {
        item_type: ItemType::Assembler,
        desc: "Assembles items from ingredients with recipes.<br>Set a recipe in the inventory GUI to operate.<br>Requires electricity to operate.",
    },
    ToolDef {
        item_type: ItemType::Boiler,
        desc: "Burns coal ores and use the generated heat to convert water into steam.",
    },
    ToolDef {
        item_type: ItemType::WaterWell,
        desc: "Pumps underground water at a fixed rate of 0.01 units per tick.",
    },
    ToolDef {
        item_type: ItemType::OffshorePump,
        desc: "Pumps water from coastline.",
    },
    ToolDef {
        item_type: ItemType::Pipe,
        desc: "Conveys fluid such as water or steam.",
    },
    ToolDef {
        item_type: ItemType::SteamEngine,
        desc: "Consumes steam and transmits electricity within a range of 3 tiles.",
    },
    ToolDef {
        item_type: ItemType::ElectPole,
        desc: "Electric pole.",
    },
    ToolDef {
        item_type: ItemType::UndergroundBelt,
        desc: "Underground belt can connect transport belts without blocking other structures in between.",
    },
];

fn draw_direction_arrow(
    (x, y): (f64, f64),
    rotation: &Rotation,
    state: &FactorishState,
    context: &CanvasRenderingContext2d,
) -> Result<(), JsValue> {
    match state.image_direction.as_ref() {
        Some(img) => {
            context.save();
            context.translate(x + 16., y + 16.)?;
            context.rotate(rotation.angle_rad() + std::f64::consts::PI)?;
            context.translate(-(x + 16. + 4.) + 16., -(y + 16. + 8.) + 16.)?;
            context.draw_image_with_image_bitmap(&img.bitmap, x, y)?;
            context.restore();
        }
        None => return Err(JsValue::from_str("direction image not available")),
    };
    Ok(())
}

type ItemSet = HashMap<ItemType, usize>;

#[derive(Clone, Serialize, Deserialize)]
struct Recipe {
    input: ItemSet,
    input_fluid: Option<FluidType>,
    output: ItemSet,
    output_fluid: Option<FluidType>,
    power_cost: f64,
    recipe_time: f64,
}

impl Recipe {
    fn new(input: ItemSet, output: ItemSet, power_cost: f64, recipe_time: f64) -> Self {
        Recipe {
            input,
            input_fluid: None,
            output,
            output_fluid: None,
            power_cost,
            recipe_time,
        }
    }
}

#[derive(Serialize)]
struct RecipeSerial {
    input: HashMap<String, usize>,
    output: HashMap<String, usize>,
    power_cost: f64,
    recipe_time: f64,
}

impl From<Recipe> for RecipeSerial {
    fn from(o: Recipe) -> Self {
        Self {
            input: o.input.iter().map(|(k, v)| (item_to_str(k), *v)).collect(),
            output: o.output.iter().map(|(k, v)| (item_to_str(k), *v)).collect(),
            power_cost: o.power_cost,
            recipe_time: o.recipe_time,
        }
    }
}

#[derive(Serialize, Deserialize)]
struct Player {
    inventory: Inventory,
}

impl Player {
    fn add_item(&mut self, name: &ItemType, count: usize) {
        self.inventory.add_items(name, count);
    }
}

struct ImageBundle {
    url: String,
    bitmap: ImageBitmap,
}

impl<'a> From<&'a ImageBundle> for &'a ImageBitmap {
    fn from(o: &'a ImageBundle) -> Self {
        &o.bitmap
    }
}

struct TempEnt {
    position: (f64, f64),
    rotation: f64,
    life: f64,
    max_life: f64,
}

impl TempEnt {
    fn new(rng: &mut Xor128, position: Position) -> Self {
        let life = rng.next() * 3. + 6.;
        TempEnt {
            position: (
                (position.x as f64 + 0.5 + rng.next() * 0.5) * 32.,
                (position.y as f64 + rng.next() * 0.5) * 32.,
            ),
            rotation: rng.next() * std::f64::consts::PI * 2.,
            life,
            max_life: life,
        }
    }
}

#[derive(Eq, PartialEq, Hash, Copy, Clone, Serialize, Deserialize, Debug)]
struct PowerWire(StructureId, StructureId);

struct PopupText {
    text: String,
    x: f64,
    y: f64,
    life: i32,
}

#[derive(Eq, PartialEq, Copy, Clone, Debug)]
enum SelectedItem {
    /// This is index into `tool_belt`. It is kind of duplicate of `player.selected_item`,
    /// but we make it separate field because multiple tool belt slots refer to the same item type.
    ToolBelt(usize),
    PlayerInventory(ItemType),
    StructInventory(Position, ItemType),
}

impl SelectedItem {
    fn map_struct(&self, position: &Position) -> Option<ItemType> {
        if let SelectedItem::StructInventory(self_pos, item) = self {
            if self_pos == position {
                Some(*item)
            } else {
                None
            }
        } else {
            None
        }
    }
}

#[derive(Clone, Copy)]
struct OreHarvesting {
    pos: Position,
    ore_type: ItemType,
    timer: i32,
}

#[derive(Serialize, Deserialize)]
struct Viewport {
    x: f64,
    y: f64,
    scale: f64,
}

impl Default for Viewport {
    fn default() -> Self {
        Self {
            x: 0.,
            y: 0.,
            scale: 1.,
        }
    }
}

#[derive(Serialize, Deserialize)]
struct Bounds {
    width: i32,
    height: i32,
}

fn apply_bounds(
    bounds: &Option<Bounds>,
    viewport: &Viewport,
    viewport_width: f64,
    viewport_height: f64,
) -> (i32, i32, i32, i32) {
    if let Some(bounds) = bounds.as_ref() {
        let left = ((-viewport.x).floor() as i32).max(0);
        let top = ((-viewport.y).floor() as i32).max(0);
        // Compensate the inclusive boundary with subtracting bounds.width and height by 1
        let right = (((viewport_width / TILE_SIZE / viewport.scale - viewport.x) + 1.) as i32)
            .min(bounds.width - 1);
        let bottom = (((viewport_height / TILE_SIZE / viewport.scale - viewport.y) + 1.) as i32)
            .min(bounds.height - 1);
        (left, top, right, bottom)
    } else {
        let left = (-viewport.x).floor() as i32;
        let top = (-viewport.y).floor() as i32;
        let right = ((viewport_width / TILE_SIZE / viewport.scale - viewport.x) + 1.) as i32;
        let bottom = ((viewport_height / TILE_SIZE / viewport.scale - viewport.y) + 1.) as i32;
        (left, top, right, bottom)
    }
}

#[wasm_bindgen]
pub struct FactorishState {
    #[allow(dead_code)]
    delta_time: f64,
    sim_time: f64,
    width: u32,
    height: u32,
    bounds: Option<Bounds>,
    viewport_width: f64,
    viewport_height: f64,
    viewport: Viewport,
    board: Chunks,
    terrain_params: TerrainParameters,
    structures: Vec<StructureEntry>,
    selected_structure_inventory: Option<Position>,
    drop_items: Vec<DropItemEntry>,
    drop_items_index: DropItemIndex,
    tool_belt: [Option<ItemType>; 10],
    power_networks: Vec<PowerNetwork>,

    selected_item: Option<SelectedItem>,
    ore_harvesting: Option<OreHarvesting>,

    tool_rotation: Rotation,
    player: Player,
    temp_ents: Vec<TempEnt>,
    rng: Xor128,

    // rendering states
    cursor: Option<[i32; 2]>,
    info_elem: Option<HtmlDivElement>,
    on_player_update: js_sys::Function,
    minimap_buffer: Vec<u8>,
    power_wires: Vec<PowerWire>,
    popup_texts: Vec<PopupText>,
    debug_bbox: bool,
    debug_fluidbox: bool,
    debug_power_network: bool,

    // Performance measurements
    perf_structures: PerfStats,
    perf_drop_items: PerfStats,
    perf_simulate: PerfStats,
    perf_minimap: PerfStats,
    perf_render: PerfStats,

    // on_show_inventory: js_sys::Function,
    image_dirt: Option<ImageBundle>,
    image_back_tiles: Option<ImageBundle>,
    image_weeds: Option<ImageBundle>,
    image_ore: Option<ImageBundle>,
    image_coal: Option<ImageBundle>,
    image_copper: Option<ImageBundle>,
    image_stone: Option<ImageBundle>,
    image_belt: Option<ImageBundle>,
    image_underground_belt: Option<ImageBundle>,
    image_chest: Option<ImageBundle>,
    image_mine: Option<ImageBundle>,
    image_furnace: Option<ImageBundle>,
    image_assembler: Option<ImageBundle>,
    image_boiler: Option<ImageBundle>,
    image_steam_engine: Option<ImageBundle>,
    image_water_well: Option<ImageBundle>,
    image_offshore_pump: Option<ImageBundle>,
    image_pipe: Option<ImageBundle>,
    image_elect_pole: Option<ImageBundle>,
    image_splitter: Option<ImageBundle>,
    image_inserter: Option<ImageBundle>,
    image_direction: Option<ImageBundle>,
    image_iron_ore: Option<ImageBundle>,
    image_coal_ore: Option<ImageBundle>,
    image_copper_ore: Option<ImageBundle>,
    image_stone_ore: Option<ImageBundle>,
    image_iron_plate: Option<ImageBundle>,
    image_copper_plate: Option<ImageBundle>,
    image_gear: Option<ImageBundle>,
    image_copper_wire: Option<ImageBundle>,
    image_circuit: Option<ImageBundle>,
    image_time: Option<ImageBundle>,
    image_smoke: Option<ImageBundle>,
    image_fuel_alarm: Option<ImageBundle>,
    image_electricity_alarm: Option<ImageBundle>,
    image_underground_belt_item: Option<ImageBundle>,
}

#[derive(Debug)]
enum NewObjectErr {
    BlockedByStructure,
    BlockedByItem,
    OutOfMap,
    OnWater,
}

#[wasm_bindgen]
impl FactorishState {
    #[wasm_bindgen(constructor)]
    pub fn new(
        terrain_params: JsValue,
        on_player_update: js_sys::Function,
        // on_show_inventory: js_sys::Function,
        scenario: &str,
    ) -> Result<FactorishState, JsValue> {
        console_log!("FactorishState constructor");

        let terrain_params: TerrainParameters = serde_wasm_bindgen::from_value(terrain_params)?;

        let mut tool_belt = [None; 10];
        tool_belt[0] = Some(ItemType::OreMine);
        tool_belt[1] = Some(ItemType::Inserter);
        tool_belt[2] = Some(ItemType::TransportBelt);
        tool_belt[3] = Some(ItemType::Furnace);

        let (structures, board, drop_items) = select_scenario(scenario, &terrain_params)?;

        let mut ret = FactorishState {
            delta_time: 0.1,
            sim_time: 0.0,
            width: terrain_params.width,
            height: terrain_params.height,
            bounds: if terrain_params.unlimited {
                None
            } else {
                Some(Bounds {
                    width: terrain_params.width as i32,
                    height: terrain_params.height as i32,
                })
            },
            viewport_height: 0.,
            viewport_width: 0.,
            viewport: Viewport {
                x: 0.,
                y: 0.,
                scale: 1.,
            },
            cursor: None,
            tool_belt,
            selected_item: None,
            tool_rotation: Rotation::Left,
            player: Player {
                inventory: [
                    (ItemType::TransportBelt, 10usize),
                    (ItemType::Inserter, 5usize),
                    (ItemType::OreMine, 5usize),
                    (ItemType::Chest, 3usize),
                    (ItemType::Furnace, 3usize),
                    (ItemType::Assembler, 3usize),
                    (ItemType::Boiler, 3usize),
                    (ItemType::OffshorePump, 2usize),
                    (ItemType::Pipe, 15usize),
                    (ItemType::SteamEngine, 2usize),
                    (ItemType::UndergroundBelt, 5usize),
                ]
                .iter()
                .copied()
                .collect(),
            },
            info_elem: None,
            minimap_buffer: vec![],
            power_wires: vec![],
            power_networks: vec![],
            popup_texts: vec![],
            debug_bbox: false,
            debug_fluidbox: false,
            debug_power_network: false,
            perf_structures: PerfStats::default(),
            perf_drop_items: PerfStats::default(),
            perf_simulate: PerfStats::default(),
            perf_minimap: PerfStats::default(),
            perf_render: PerfStats::default(),
            image_dirt: None,
            image_back_tiles: None,
            image_weeds: None,
            image_ore: None,
            image_coal: None,
            image_stone: None,
            image_copper: None,
            image_belt: None,
            image_underground_belt: None,
            image_chest: None,
            image_mine: None,
            image_furnace: None,
            image_assembler: None,
            image_boiler: None,
            image_steam_engine: None,
            image_water_well: None,
            image_offshore_pump: None,
            image_pipe: None,
            image_elect_pole: None,
            image_splitter: None,
            image_inserter: None,
            image_direction: None,
            image_iron_ore: None,
            image_coal_ore: None,
            image_copper_ore: None,
            image_stone_ore: None,
            image_iron_plate: None,
            image_copper_plate: None,
            image_gear: None,
            image_copper_wire: None,
            image_circuit: None,
            image_time: None,
            image_smoke: None,
            image_fuel_alarm: None,
            image_electricity_alarm: None,
<<<<<<< HEAD
            image_underground_belt_item: None,
            board: {
                let mut ret = vec![Cell::default(); (width * height) as usize];
                let bits = 1;
                let mut rng = Xor128::new(terrain_seed);
                let ocean_terms = gen_terms(&mut rng, bits);
                let iron_terms = gen_terms(&mut rng, bits);
                let copper_terms = gen_terms(&mut rng, bits);
                let coal_terms = gen_terms(&mut rng, bits);
                let stone_terms = gen_terms(&mut rng, bits);
                for y in 0..height {
                    for x in 0..width {
                        let [fx, fy] = [x as f64 / noise_scale, y as f64 / noise_scale];
                        let cell = &mut ret[(x + y * width) as usize];
                        cell.water =
                            water_noise_threshold < perlin_noise_pixel(fx, fy, bits, &ocean_terms);
                        if cell.water {
                            continue; // No ores in water
                        }
                        let iron = (perlin_noise_pixel(fx, fy, bits, &iron_terms)
                            - noise_threshold)
                            * 4.
                            * resource_amount;
                        let copper = (perlin_noise_pixel(fx, fy, bits, &copper_terms)
                            - noise_threshold)
                            * 4.
                            * resource_amount;
                        let coal = (perlin_noise_pixel(fx, fy, bits, &coal_terms)
                            - noise_threshold)
                            * 4.
                            * resource_amount;
                        let stone = (perlin_noise_pixel(fx, fy, bits, &stone_terms)
                            - noise_threshold)
                            * 4.
                            * resource_amount;

                        match [
                            (Ore::Iron, iron),
                            (Ore::Copper, copper),
                            (Ore::Coal, coal),
                            (Ore::Stone, stone),
                        ]
                        .iter()
                        .map(|(ore, v)| (ore, v.max(0.) as u32))
                        .max_by_key(|v| v.1)
                        {
                            Some((ore, v)) if 0 < v => cell.ore = Some(OreValue(*ore, v)),
                            _ => (),
                        }
                    }
                }
                calculate_back_image(&mut ret, width, height);
                ret
            },
            structures: vec![
                wrap_structure(Box::new(TransportBelt::new(10, 3, Rotation::Left))),
                wrap_structure(Box::new(TransportBelt::new(11, 3, Rotation::Left))),
                wrap_structure(Box::new(TransportBelt::new(12, 3, Rotation::Left))),
                wrap_structure(Box::new(OreMine::new(12, 2, Rotation::Bottom))),
                wrap_structure(Box::new(Furnace::new(&Position::new(8, 3)))),
                wrap_structure(Box::new(Assembler::new(&Position::new(6, 3)))),
                wrap_structure(Box::new(Boiler::new(&Position::new(13, 5)))),
                wrap_structure(Box::new(SteamEngine::new(&Position::new(12, 5)))),
            ],
=======
            board,
            terrain_params,
            structures,
>>>>>>> e5162409
            selected_structure_inventory: None,
            ore_harvesting: None,
            drop_items,
            drop_items_index: DropItemIndex::default(),
            on_player_update,
            temp_ents: vec![],
            rng: Xor128::new(3142125),
            // on_show_inventory,
        };

        ret.update_cache()?;

        Ok(ret)
    }

    pub fn serialize_game(&self) -> Result<String, JsValue> {
        use serde_json::Value as SValue;
        console_log!("Serializing...");

        fn map_err(
            result: Result<SValue, serde_json::Error>,
            name: &str,
        ) -> Result<SValue, JsValue> {
            result.map_err(|e| js_str!("serialize failed for {}: {}", name, e))
        }

        fn to_value<T: Serialize>(value: T, name: &str) -> Result<SValue, JsValue> {
            map_err(serde_json::to_value(value), name)
        }

        let mut map = serde_json::Map::new();
        map.insert("version".to_string(), to_value(&SAVE_VERSION, "version")?);
        map.insert("sim_time".to_string(), SValue::from(self.sim_time));
        map.insert("player".to_string(), to_value(&self.player, "player")?);
        map.insert(
            "viewport".to_string(),
            to_value(&self.viewport, "viewport")?,
        );
        map.insert("width".to_string(), serde_json::Value::from(self.width));
        map.insert("height".to_string(), serde_json::Value::from(self.height));
        if let Some(bounds) = self.bounds.as_ref() {
            map.insert("bounds".to_string(), to_value(bounds, "bounds")?);
        }
        map.insert(
            "structures".to_string(),
            serde_json::Value::from(
                self.structures
                    .iter()
                    .filter_map(|entry| entry.dynamic.as_ref())
                    .map(|structure| {
                        let mut map = serde_json::Map::new();
                        map.insert(
                            "type".to_string(),
                            serde_json::Value::String(structure.name().to_string()),
                        );
                        map.insert(
                            "payload".to_string(),
                            structure
                                .serialize()
                                .map_err(|e| js_str!("Serialize error: {}", e))?,
                        );
                        Ok(serde_json::Value::Object(map))
                    })
                    .collect::<Result<Vec<serde_json::Value>, JsValue>>()?,
            ),
        );

        // This mapping is necessary to fill the gaps from deleted structures since we only serialize live structures.
        let id_to_index = self
            .structures
            .iter()
            .enumerate()
            .map(|(id, s)| {
                (
                    StructureId {
                        id: id as u32,
                        gen: s.gen,
                    },
                    s,
                )
            })
            .filter(|(_, s)| s.dynamic.is_some())
            .enumerate()
            .map(|(idx, (id, _))| (id, idx))
            .collect::<HashMap<_, _>>();
        map.insert(
            "power_wires".to_string(),
            serde_json::to_value(
                &self
                    .power_wires
                    .iter()
                    .filter_map(|w| Some((id_to_index.get(&w.0)?, id_to_index.get(&w.1)?)))
                    .collect::<Vec<_>>(),
            )
            .map_err(|e| js_str!("Serialize error: {}", e))?,
        );

        map.insert(
            "items".to_string(),
            serde_json::Value::from(
                self.drop_items
                    .iter()
                    .filter_map(|entry| entry.item.as_ref())
                    .map(serde_json::to_value)
                    .collect::<serde_json::Result<Vec<serde_json::Value>>>()
                    .map_err(|e| js_str!("Serialize error: {}", e))?,
            ),
        );
        map.insert(
            "tool_belt".to_string(),
            map_err(serde_json::to_value(self.tool_belt), "toolbelt")?,
        );
        map.insert(
            "board".to_string(),
            serde_json::to_value(
                self.board
                    .iter()
                    .map(|chunk| {
                        Ok((
                            serde_json::to_value(chunk.0)?,
                            chunk
                                .1
                                .cells
                                .iter()
                                .enumerate()
                                .filter(|(_, cell)| cell.ore.is_some() || cell.water)
                                .map(|(idx, cell)| {
                                    let mut map = serde_json::Map::new();
                                    let x = idx % self.width as usize;
                                    let y = idx / self.height as usize;
                                    map.insert(
                                        "position".to_string(),
                                        serde_json::to_value((x, y))?,
                                    );
                                    map.insert("cell".to_string(), serde_json::to_value(cell)?);
                                    serde_json::to_value(map)
                                })
                                .collect::<serde_json::Result<Vec<serde_json::Value>>>()?,
                        ))
                    })
                    .collect::<serde_json::Result<Vec<_>>>()
                    .map_err(|e| js_str!("Serialize error on board: {}", e))?,
            )
            .map_err(|e| js_str!("Serialize error on board: {}", e))?,
        );
        serde_json::to_string(&map).map_err(|e| js_str!("Serialize error: {}", e))
    }

    pub fn save_game(&self) -> Result<(), JsValue> {
        if let Some(storage) = window().local_storage()? {
            storage.set_item("FactorishWasmGameSave", &self.serialize_game()?)?;
            Ok(())
        } else {
            js_err!("The subsystem does not support localStorage")
        }
    }

    pub fn deserialize_game(&mut self, data: &str) -> Result<(), JsValue> {
        use serde_json::Value;

        console_log!("deserialize");

        let mut json: Value =
            serde_json::from_str(&data).map_err(|_| js_str!("Deserialize error"))?;

        // Check version first
        let version = if let Some(version) = json.get("version") {
            version
                .as_i64()
                .ok_or_else(|| js_str!("Version string cannot be parsed as int"))?
        } else {
            0
        };

        if version < SAVE_VERSION {
            return js_err!("Save data version is too old. Please start a new game.");
        }

        self.structures.clear();
        self.drop_items.clear();

        fn json_get<I: serde_json::value::Index + std::fmt::Display + Copy>(
            value: &serde_json::Value,
            key: I,
        ) -> Result<&serde_json::Value, JsValue> {
            value.get(key).ok_or_else(|| js_str!("{} not found", key))
        }

        fn json_take<I: serde_json::value::Index + std::fmt::Display + Copy>(
            value: &mut serde_json::Value,
            key: I,
        ) -> Result<serde_json::Value, JsValue> {
            Ok(value
                .get_mut(key)
                .ok_or_else(|| js_str!("{} not found", key))?
                .take())
        }

        fn json_as_u64(value: &serde_json::Value) -> Result<u64, JsValue> {
            value
                .as_u64()
                .ok_or_else(|| js_str!("value could not be converted to u64"))
        }

        fn from_value<T: serde::de::DeserializeOwned>(
            value: serde_json::Value,
        ) -> Result<T, JsValue> {
            serde_json::from_value(value).map_err(|e| js_str!("deserialization error {}", e))
        }

        self.sim_time = json_get(&json, "sim_time")?
            .as_f64()
            .ok_or_else(|| js_str!("sim_time is not float"))?;

        self.player = from_value(json_take(&mut json, "player")?)?;

        self.viewport = json_take(&mut json, "viewport")
            .and_then(from_value)
            .unwrap_or_default();

        self.width = json_as_u64(json_get(&json, "width")?)? as u32;
        self.height = json_as_u64(json_get(&json, "height")?)? as u32;

        self.bounds = json_take(&mut json, "bounds")
            .and_then(from_value)
            .unwrap_or(None);

        let chunks = json
            .get_mut("board")
            .ok_or_else(|| js_str!("board not found in saved data"))?
            .as_array_mut()
            .ok_or_else(|| js_str!("board in saved data is not an array"))?;
        self.board = HashMap::new();
        for chunk in chunks {
            let chunk_pair = chunk
                .as_array_mut()
                .ok_or_else(|| js_str!("board in saved data is not an array"))?;
            let chunk_pos = chunk_pair
                .first_mut()
                .map(|i| std::mem::take(i))
                .ok_or_else(|| js_str!("Chunk does not have position"))?;
            let chunk_pos = from_value(chunk_pos)?;
            let chunk_data = chunk_pair
                .get_mut(1)
                .ok_or_else(|| js_str!("Chunk does not have data"))?
                .as_array_mut()
                .ok_or_else(|| js_str!("Chunk data is not an array"))?;
            let mut new_chunk = vec![Cell::default(); CHUNK_SIZE2];
            console_log!("new chunk {:?}", chunk_pos);
            for tile in chunk_data {
                let position = json_get(tile, "position")?;
                let x: usize = json_as_u64(json_get(&position, 0)?)? as usize;
                let y: usize = json_as_u64(json_get(&position, 1)?)? as usize;
                new_chunk[x + y * CHUNK_SIZE] = from_value(json_take(tile, "cell")?)?;
            }
            self.board.insert(chunk_pos, Chunk::new(new_chunk));
        }
        calculate_back_image_all(&mut self.board);

        let structures = json
            .get_mut("structures")
            .ok_or_else(|| js_str!("structures not found in saved data"))?
            .as_array_mut()
            .ok_or_else(|| js_str!("structures in saved data is not an array"))?
            .iter_mut()
            .map(|structure| {
                Ok(StructureEntry {
                    gen: 0,
                    dynamic: Some(Self::structure_from_json(structure)?),
                })
            })
            .collect::<Result<Vec<StructureEntry>, JsValue>>()?;

        self.power_wires = serde_json::from_value::<Vec<(u32, u32)>>(
            json.get_mut("power_wires")
                .ok_or_else(|| js_str!("power_wires not found in saved data"))?
                .take(),
        )
        .map_err(|e| js_str!("power_wires deserialization error: {}", e))?
        .into_iter()
        .map(|w| {
            PowerWire(
                StructureId {
                    id: w.0 as u32,
                    gen: 0,
                },
                StructureId { id: w.1, gen: 0 },
            )
        })
        .collect();

        self.structures = structures;

        // We need to collect the positions into a temporary Vec to allow passing &mut self to update_fluid_connections
        for pos in self
            .structures
            .iter()
            .filter_map(|s| Some(*s.dynamic.as_deref()?.position()))
            .collect::<Vec<_>>()
        {
            self.update_fluid_connections(&pos)?;
        }

        for i in 0..self.structures.len() {
            let (s, others) = StructureDynIter::new(&mut self.structures, i)?;
            let id = StructureId {
                id: i as u32,
                gen: s.gen,
            };
            s.dynamic
                .as_deref_mut()
                .map(|d| d.on_construction_self(id, &others, true))
                .unwrap_or(Ok(()))?;
        }

        let s_d_iter = StructureDynIter::new_all(&mut self.structures);
        self.power_networks = build_power_networks(&s_d_iter, &self.power_wires);

        self.drop_items = json
            .get_mut("items")
            .ok_or_else(|| js_str!("\"items\" not found"))?
            .as_array_mut()
            .ok_or_else(|| js_str!("items in saved data is not an array"))?
            .into_iter()
            .map(|value| {
                Ok(DropItemEntry::from_value(
                    serde_json::from_value(std::mem::take(value))
                        .map_err(|e| js_str!("Item deserialization error: {:?}", e))?,
                ))
            })
            .collect::<Result<Vec<DropItemEntry>, JsValue>>()?;

        self.drop_items_index = build_index(&self.drop_items);

        self.tool_belt = from_value(json_take(&mut json, "tool_belt")?)?;

        // Redraw minimap
        self.render_minimap_data()?;

        Ok(())
    }

    pub fn load_game(&mut self) -> Result<(), JsValue> {
        if let Some(storage) = window().local_storage()? {
            let data = storage
                .get_item("FactorishWasmGameSave")?
                .ok_or_else(|| js_str!("save data not found!"))?;
            self.deserialize_game(&data)
        } else {
            js_err!("The subsystem does not support localStorage")
        }
    }

    #[allow(dead_code)]
    fn proc_structures_mutual(
        &mut self,
        mut f: impl FnMut(
            &mut Self,
            &mut StructureBoxed,
            &dyn DynIterMut<Item = StructureEntry>,
        ) -> Result<(), JsValue>,
    ) -> Result<(), JsValue> {
        // This is silly way to avoid borrow checker that temporarily move the structures
        // away from self so that they do not claim mutable borrow twice, but it works.
        let mut structures = std::mem::take(&mut self.structures);
        let mut res = Ok(());
        for i in 0..structures.len() {
            let (front, mid) = structures.split_at_mut(i);
            let (center, last) = mid
                .split_first_mut()
                .ok_or_else(|| JsValue::from_str("Structures split fail"))?;
            if let Some(d) = center.dynamic.as_mut() {
                let other_structures = Chained(MutRef(front), MutRef(last));
                // let mut other_structures = dyn_iter::FilterMapped(|s: &mut StructureEntry| s.dynamic);
                // let mut o = &other_structures as &dyn DynIterMut<Item = StructureBoxed>;
                res = f(self, d, &other_structures);
                if res.is_err() {
                    break;
                }
            }
        }
        self.structures = structures;
        res
    }

    fn get_pair_mut(
        &mut self,
        a: usize,
        b: usize,
    ) -> (
        Option<(StructureId, &mut StructureBoxed)>,
        Option<(StructureId, &mut StructureBoxed)>,
    ) {
        if a < b {
            let (left, right) = self.structures.split_at_mut(b);
            let a_gen = left[a].gen;
            (
                left[a].dynamic.as_mut().map(|s| {
                    (
                        StructureId {
                            id: a as u32,
                            gen: a_gen,
                        },
                        s,
                    )
                }),
                right
                    .first_mut()
                    .map(|s| {
                        Some((
                            StructureId {
                                id: b as u32,
                                gen: s.gen,
                            },
                            s.dynamic.as_mut()?,
                        ))
                    })
                    .flatten(),
            )
        } else if b < a {
            let (left, right) = self.structures.split_at_mut(a);
            let b_gen = left[b].gen;
            (
                right
                    .first_mut()
                    .map(|s| {
                        Some((
                            StructureId {
                                id: a as u32,
                                gen: s.gen,
                            },
                            s.dynamic.as_mut()?,
                        ))
                    })
                    .flatten(),
                left[b].dynamic.as_mut().map(|s| {
                    (
                        StructureId {
                            id: b as u32,
                            gen: b_gen,
                        },
                        s,
                    )
                }),
            )
        } else {
            (None, None)
        }
    }

    fn get_structure(&self, id: StructureId) -> Option<&dyn Structure> {
        self.structures
            .iter()
            .enumerate()
            .find(|(i, s)| id.id == *i as u32 && id.gen == s.gen)
            .map(|(_, s)| s.dynamic.as_deref())
            .flatten()
    }

    fn update_fluid_connections(&mut self, position: &Position) -> Result<(), JsValue> {
        if let Some(i) = self
            .structures
            .iter()
            .enumerate()
            .find(|s| {
                s.1.dynamic
                    .as_deref()
                    .map(|a| *a.position() == *position && a.fluid_box().is_some())
                    .unwrap_or(false)
            })
            .map(|v| v.0)
        {
            for j in 0..self.structures.len() {
                if i != j {
                    if let (Some(a), Some(b)) = self.get_pair_mut(i, j) {
                        let (aid, bid) = (a.0, b.0);
                        if let Some(((idx, mut av), mut bv)) =
                            a.1.position()
                                .neighbor_index(b.1.position())
                                .zip(a.1.fluid_box_mut())
                                .zip(b.1.fluid_box_mut())
                        {
                            av.iter_mut()
                                .for_each(|fb| fb.connect_to[(idx as usize + 2) % 4] = Some(bid));
                            bv.iter_mut()
                                .for_each(|fb| fb.connect_to[idx as usize] = Some(aid));
                        }
                    }
                }
            }
        } else {
            for j in 0..self.structures.len() {
                if let Some((idx, b)) = self
                    .structures
                    .get_mut(j)
                    .map(|s| s.dynamic.as_deref_mut())
                    .flatten()
                    .map(|s| Some((position.neighbor_index(s.position())?, s)))
                    .flatten()
                {
                    if let Some(mut bv) = b.fluid_box_mut() {
                        bv.iter_mut()
                            .for_each(|fb| fb.connect_to[idx as usize] = None);
                    }
                }
            }
        }

        Ok(())
    }

    pub fn simulate(&mut self, delta_time: f64) -> Result<js_sys::Array, JsValue> {
        let start_simulate = performance().now();
        // console_log!("simulating delta_time {}, {}", delta_time, self.sim_time);
        const SERIALIZE_PERIOD: f64 = 100.;
        if (self.sim_time / SERIALIZE_PERIOD).floor()
            < ((self.sim_time + delta_time) / SERIALIZE_PERIOD).floor()
        {
            self.save_game()?;
        }

        self.delta_time = delta_time;
        self.sim_time += delta_time;

        // Since we cannot use callbacks to report events to the JavaScript environment,
        // we need to accumulate events during simulation and return them as an array.
        let mut events = vec![];

        let mut frame_proc_result_to_event = |result: Result<FrameProcResult, ()>| {
            if let Ok(FrameProcResult::InventoryChanged(pos)) = result {
                events.push(
                    JsValue::from_serde(&JSEvent::UpdateStructureInventory(pos.x, pos.y)).unwrap(),
                )
            }
        };

        self.ore_harvesting = (|| {
            let mut ore_harvesting = self.ore_harvesting?;
            let mut ret = true;
            if (ore_harvesting.timer + 1) % ORE_HARVEST_TIME < ore_harvesting.timer {
                console_log!("harvesting {:?}...", ore_harvesting.ore_type);
                let tile = self.tile_at_mut(&ore_harvesting.pos)?;
                let ore = tile.ore.as_mut()?;
                let expected_ore = match ore_harvesting.ore_type {
                    ItemType::IronOre => Ore::Iron,
                    ItemType::CopperOre => Ore::Copper,
                    ItemType::CoalOre => Ore::Coal,
                    ItemType::StoneOre => Ore::Stone,
                    _ => return None,
                };
                if expected_ore != ore.0 {
                    return None;
                }
                if 0 < ore.1 {
                    ore.1 -= 1;
                    if ore.1 == 0 {
                        tile.ore = None;
                        ret = false;
                    }
                    self.player.add_item(&ore_harvesting.ore_type, 1);
                    self.on_player_update
                        .call1(&window(), &JsValue::from(self.get_player_inventory().ok()?))
                        .unwrap_or_else(|_| JsValue::from(true));
                    self.new_popup_text(
                        format!("+1 {:?}", ore_harvesting.ore_type),
                        ore_harvesting.pos.x as f64 * TILE_SIZE,
                        ore_harvesting.pos.y as f64 * TILE_SIZE,
                    );
                } else {
                    ret = false;
                }
            }
            ore_harvesting.timer = (ore_harvesting.timer + 1) % ORE_HARVEST_TIME;
            if ret {
                Some(ore_harvesting)
            } else {
                None
            }
        })();

        let mut delete_me = vec![];
        for (i, item) in self.popup_texts.iter_mut().enumerate() {
            if item.life <= 0 {
                delete_me.push(i);
            } else {
                item.y -= 1.;
                item.life -= 1;
            }
        }

        for i in delete_me.iter().rev() {
            self.popup_texts.remove(*i);
        }

        let start_structures = performance().now();
        // This is silly way to avoid borrow checker that temporarily move the structures
        // away from self so that they do not claim mutable borrow twice, but it works.
        let mut structures = std::mem::take(&mut self.structures);
        for i in 0..structures.len() {
            let (center, mut dyn_iter) = StructureDynIter::new(&mut structures, i)?;
            if let Some(dynamic) = center.dynamic.as_deref_mut() {
                frame_proc_result_to_event(
                    dynamic.frame_proc(
                        StructureId {
                            id: i as u32,
                            gen: center.gen,
                        },
                        self,
                        &mut dyn_iter,
                    ), // dynamic.frame_proc(self, &mut Chained(MutRef(front), MutRef(last)))
                );
            }
        }
        self.perf_structures
            .add(performance().now() - start_structures);

        let start_index = performance().now();
        let index = &mut self.drop_items_index; //build_index(&self.drop_items);
        for i in 0..self.drop_items.len() {
            // (id, item) in drop_item_id_iter_mut(&mut self.drop_items) {
            let entry = &self.drop_items[i];
            let item = if let Some(item) = entry.item.as_ref() {
                item
            } else {
                continue;
            };
            let id = DropItemId::new(i as u32, entry.gen);
            if let Some(bounds) = self.bounds.as_ref() {
                if !(0 < item.x
                    && item.x < bounds.width * tilesize
                    && 0 < item.y
                    && item.y < bounds.height * tilesize)
                {
                    continue;
                }
            }
            if let Some(item_response_result) = structures
                .iter_mut()
                .filter_map(|s| s.dynamic.as_mut())
                .find(|s| {
                    s.contains(&Position {
                        x: item.x.div_euclid(TILE_SIZE_I),
                        y: item.y.div_euclid(TILE_SIZE_I),
                    })
                })
                .and_then(|structure| structure.item_response(item).ok())
            {
                match item_response_result.0 {
                    ItemResponse::Move(moved_x, moved_y) => {
                        if hit_check_with_index(
                            &self.drop_items,
                            &index,
                            moved_x,
                            moved_y,
                            Some(id),
                        ) {
                            continue;
                        }
                        let position = Position {
                            x: moved_x.div_euclid(TILE_SIZE_I),
                            y: moved_y.div_euclid(TILE_SIZE_I),
                        };
                        if let Some(s) = structures
                            .iter()
                            .filter_map(|s| s.dynamic.as_deref())
                            .find(|s| s.contains(&position))
                        {
                            if !s.movable() {
                                continue;
                            }
                        } else {
                            continue;
                        }
                        update_index(index, id, item.x, item.y, moved_x, moved_y);
                        let item = self.drop_items[i].item.as_mut().unwrap();
                        item.x = moved_x;
                        item.y = moved_y;
                    }
                    ItemResponse::Consume => {
                        remove_index(index, id, item.x, item.y);
                        self.drop_items[i].item = None;
                    }
                }
                if let Some(result) = item_response_result.1 {
                    frame_proc_result_to_event(Ok(result));
                }
            }
        }
        self.perf_drop_items.add(performance().now() - start_index);

        self.structures = structures;

        // Actually, taking away, filter and collect is easier than removing expied objects
        // one by one.
        self.temp_ents = std::mem::take(&mut self.temp_ents)
            .into_iter()
            .map(|mut ent| {
                ent.position.0 += delta_time * 1.5;
                ent.position.1 -= delta_time * 4.2;
                ent.life -= delta_time;
                ent
            })
            .filter(|ent| 0. < ent.life)
            .collect();

        self.perf_simulate.add(performance().now() - start_simulate);

        // self.drop_items = drop_items;
        self.update_info();
        Ok(events.iter().collect())
    }

    fn tile_at(&self, tile: &Position) -> Option<Cell> {
        let (chunk_pos, mp) = tile.div_mod(CHUNK_SIZE as i32);
        let chunk = self.board.get(&chunk_pos)?;
        if 0 <= mp.x && mp.x < CHUNK_SIZE as i32 && 0 <= mp.y && mp.y < CHUNK_SIZE as i32 {
            Some(chunk.cells[mp.x as usize + mp.y as usize * CHUNK_SIZE])
        } else {
            None
        }
    }

    fn tile_at_mut(&mut self, tile: &Position) -> Option<&mut Cell> {
        let (chunk_pos, mp) = tile.div_mod(CHUNK_SIZE as i32);
        let chunk = self.board.get_mut(&chunk_pos)?;
        if 0 <= mp.x && mp.x < CHUNK_SIZE as i32 && 0 <= mp.y && mp.y < CHUNK_SIZE as i32 {
            Some(&mut chunk.cells[mp.x as usize + mp.y as usize * CHUNK_SIZE])
        } else {
            None
        }
    }

    /// Look up a structure at a given tile coordinates
    fn find_structure_tile(&self, tile: &[i32]) -> Option<&dyn Structure> {
        self.structure_iter()
            .find(|s| s.position().x == tile[0] && s.position().y == tile[1])
    }

    /// Mutable variant of find_structure_tile
    fn find_structure_tile_mut(&mut self, tile: &[i32]) -> Option<&mut Box<dyn Structure>> {
        self.structures
            .iter_mut()
            .filter_map(|s| s.dynamic.as_mut())
            .find(|s| s.position().x == tile[0] && s.position().y == tile[1])
        // .map(|s| s.as_mut())
    }

    /// Dirty hack to enable modifying a structure in an array.
    /// Instead of returning mutable reference, return an index into the array, so the
    /// caller can directly reference the structure from array `self.structures[idx]`.
    ///
    /// Because mutable version of find_structure_tile doesn't work.
    fn find_structure_tile_idx(&self, tile: &[i32]) -> Option<usize> {
        self.structure_iter()
            .enumerate()
            .find(|(_, s)| s.position().x == tile[0] && s.position().y == tile[1])
            .map(|(idx, _)| idx)
    }

    // fn find_structure_tile_mut<'a>(&'a mut self, tile: &[i32]) -> Option<&'a mut dyn Structure> {
    //     self.structures
    //         .iter_mut()
    //         .find(|s| s.position().x == tile[0] && s.position().y == tile[1])
    //         .map(|s| s.as_mut())
    // }

    // fn _find_structure(&self, pos: &[f64]) -> Option<&dyn Structure> {
    //     self.find_structure_tile(&[(pos[0] / 32.) as i32, (pos[1] / 32.) as i32])
    // }

    fn find_item(&self, pos: &Position) -> Option<(DropItemId, &DropItem)> {
        drop_item_id_iter(&self.drop_items).find(|(_, item)| {
            item.x.div_euclid(TILE_SIZE_I) == pos.x && item.y.div_euclid(TILE_SIZE_I) == pos.y
        })
    }

    fn remove_item(&mut self, id: DropItemId) -> Option<DropItem> {
        if let Some(entry) = self.drop_items.get_mut(id.id as usize) {
            entry.item.take()
        } else {
            None
        }
    }

    fn _remove_item_pos(&mut self, pos: &Position) -> Option<DropItem> {
        if let Some(entry) = self.drop_items.iter_mut().find(|item| {
            if let Some(item) = item.item.as_ref() {
                item.x / 32 == pos.x && item.y / 32 == pos.y
            } else {
                false
            }
        }) {
            entry.item.take()
        } else {
            None
        }
    }

    fn update_info(&self) {
        if let Some(cursor) = self.cursor {
            if let Some(ref elem) = self.info_elem {
                elem.set_inner_html(
                    &if let Some(structure) = self.find_structure_tile(&cursor) {
                        format!(r#"Type: {}<br>{}"#, structure.name(), structure.desc(&self))
                    } else {
                        let (chunk_pos, mp) =
                            Position::new(cursor[0], cursor[1]).div_mod(CHUNK_SIZE as i32);
                        if let Some(chunk) = self.board.get(&chunk_pos) {
                            let cell = &chunk.cells[mp.x as usize + mp.y as usize * CHUNK_SIZE];
                            format!(
                                r#"Empty tile<br>
                                {}<br>"#,
                                if let Some(ore) = cell.ore.as_ref() {
                                    format!("{:?}: {}", ore.0, ore.1)
                                } else {
                                    "No ore".to_string()
                                }
                            )
                        } else {
                            format!("Empty tile")
                        }
                    },
                );
            }
        }
    }

    fn rotate(&mut self) -> Result<bool, RotateErr> {
        if let Some(SelectedItem::ToolBelt(_selected_tool)) = self.selected_item {
            self.tool_rotation = self.tool_rotation.next();
            Ok(true)
        } else if let Some(SelectedItem::PlayerInventory(_item)) = self.selected_item {
            self.tool_rotation = self.tool_rotation.next();
            Ok(true)
        } else {
            if let Some(ref cursor) = self.cursor {
                if let Some(idx) = self.find_structure_tile_idx(cursor) {
                    let (s, others) = StructureDynIter::new(&mut self.structures, idx)
                        .map_err(|_| RotateErr::NotFound)?;
                    s.dynamic
                        .as_deref_mut()
                        .ok_or(RotateErr::NotFound)?
                        .rotate(&others)?;
                }
            }
            Err(RotateErr::NotFound)
        }
    }

    /// Insert an object on the board.  It could fail if there's already some object at the position.
    fn new_object(&mut self, pos: &Position, type_: ItemType) -> Result<(), NewObjectErr> {
        let cell = self.tile_at(pos).ok_or_else(|| NewObjectErr::OutOfMap)?;
        if cell.water {
            return Err(NewObjectErr::OnWater);
        }
        if let Some(bounds) = self.bounds.as_ref() {
            if !(0 <= pos.x && pos.x < bounds.width && 0 <= pos.y && pos.y < bounds.height) {
                return Err(NewObjectErr::OutOfMap);
            }
        }
        if let Some(stru) = self.find_structure_tile(&[pos.x, pos.y]) {
            if !stru.movable() {
                return Err(NewObjectErr::BlockedByStructure);
            }
        }
        let item = DropItem::new(type_, pos.x, pos.y);
        // return board[c + r * ysize].structure.input(obj);
        if hit_check(&self.drop_items, item.x, item.y, None) {
            return Err(NewObjectErr::BlockedByItem);
        }
        let (x, y) = (item.x, item.y);
        let entry = self
            .drop_items
            .iter_mut()
            .enumerate()
            .find(|(_, entry)| entry.item.is_none());
        let id = if let Some((i, entry)) = entry {
            entry.item = Some(item);
            entry.gen += 1;
            DropItemId {
                id: i as u32,
                gen: entry.gen,
            }
        } else {
            let obj = DropItemEntry::from_value(item);
            let i = self.drop_items.len();
            self.drop_items.push(obj);
            DropItemId {
                id: i as u32,
                gen: 0,
            }
        };
        add_index(&mut self.drop_items_index, id, x, y);
        return Ok(());
    }

    fn harvest(&mut self, position: &Position, clear_item: bool) -> Result<bool, JsValue> {
        let mut harvested_structure = false;
        let mut popup_text = String::new();
        for i in 0..self.structures.len() {
            if !self.structures[i]
                .dynamic
                .as_deref()
                .map(|d| d.contains(position))
                .unwrap_or(false)
            {
                continue;
            }
            let mut structure = self.structures[i]
                .dynamic
                .take()
                .expect("should be active entity");
            let gen = self.structures[i].gen;
            self.structures[i].gen += 1;
            self.player
                .inventory
                .add_item(&str_to_item(&structure.name()).ok_or_else(|| {
                    JsValue::from_str(&format!("wrong structure name: {:?}", structure.name()))
                })?);
            popup_text += &format!("+1 {}\n", structure.name());
            for notify_structure in &mut self.structures {
                if let Some(s) = notify_structure.dynamic.as_deref_mut() {
                    s.on_construction(
                        StructureId { id: i as u32, gen },
                        structure.as_mut(),
                        false,
                    )?;
                }
            }
            let position = *structure.position();
            self.power_wires = std::mem::take(&mut self.power_wires)
                .into_iter()
                .filter(|power_wire| power_wire.0.id != i as u32 && power_wire.1.id != i as u32)
                .collect();
            structure.on_construction_self(
                StructureId { id: i as u32, gen },
                &StructureDynIter::new_all(&mut self.structures),
                false,
            )?;
            let mut chunks = std::mem::take(&mut self.board);
            self.render_minimap_data_pixel(&mut chunks, &position);
            self.board = chunks;
            for (item_type, count) in structure.destroy_inventory() {
                popup_text += &format!("+{} {}\n", count, &item_to_str(&item_type));
                self.player.add_item(&item_type, count)
            }

            self.power_networks = build_power_networks(
                &StructureDynIter::new_all(&mut self.structures),
                &self.power_wires,
            );

            self.update_fluid_connections(&position)?;

            self.on_player_update
                .call1(&window(), &JsValue::from(self.get_player_inventory()?))
                .unwrap_or_else(|_| JsValue::from(true));
            harvested_structure = true;
        }
        let mut harvested_items = false;
        if !harvested_structure && clear_item {
            // Pick up dropped items in the cell
            let mut picked_items = Inventory::new();
            for entry in &mut self.drop_items {
                let item = if let Some(item) = entry.item.as_ref() {
                    item
                } else {
                    continue;
                };

                if !(item.x.div_euclid(TILE_SIZE_I) == position.x
                    && item.y.div_euclid(TILE_SIZE_I) == position.y)
                {
                    continue;
                }
                let item_type = item.type_;
                entry.item = None;
                picked_items.add_item(&item_type);
                self.player.add_item(&item_type, 1);
                harvested_items = true;
            }
            for (item_type, count) in picked_items {
                popup_text += &format!("+{} {}\n", count, &item_to_str(&item_type));
            }
        }
        if !popup_text.is_empty() {
            self.new_popup_text(
                popup_text,
                position.x as f64 * TILE_SIZE,
                position.y as f64 * TILE_SIZE,
            );
        }
        Ok(harvested_structure || harvested_items)
    }

    /// @returns 2-array of
    ///          * inventory (object) and
    ///          * selected item (string)
    fn get_inventory(
        &self,
        inventory: &Inventory,
        selected_item: &Option<ItemType>,
    ) -> Result<js_sys::Array, JsValue> {
        Ok(js_sys::Array::of2(
            &JsValue::from(
                inventory
                    .iter()
                    .map(|pair| {
                        js_sys::Array::of2(
                            &JsValue::from_str(&item_to_str(&pair.0)),
                            &JsValue::from_f64(*pair.1 as f64),
                        )
                    })
                    .collect::<js_sys::Array>(),
            ),
            &JsValue::from_str(
                &selected_item
                    .as_ref()
                    .map(|s| item_to_str(s))
                    .unwrap_or_else(|| "".to_string()),
            ),
        ))
    }

    /// Returns [[itemName, itemCount]*, selectedItemName]
    pub fn get_player_inventory(&self) -> Result<js_sys::Array, JsValue> {
        self.get_inventory(
            &self.player.inventory,
            &self.selected_item.and_then(|item| {
                if let SelectedItem::PlayerInventory(i) = item {
                    Some(i)
                } else {
                    None
                }
            }),
        )
    }

    pub fn select_player_inventory(&mut self, name: &str) -> Result<(), JsValue> {
        self.selected_item = Some(SelectedItem::PlayerInventory(
            str_to_item(name).ok_or_else(|| JsValue::from_str("Item name not identified"))?,
        ));
        Ok(())
    }

    /// Deselect is a separate function from select because wasm-bindgen cannot overload Option
    pub fn deselect_player_inventory(&mut self) -> Result<(), JsValue> {
        self.selected_item = None;
        Ok(())
    }

    pub fn open_structure_inventory(&mut self, c: i32, r: i32) -> Result<bool, JsValue> {
        let pos = Position { x: c, y: r };
        if let Some(s) = self.find_structure_tile(&[pos.x, pos.y]) {
            let recipe_enable = !s.get_recipes().is_empty();
            self.selected_structure_inventory = Some(pos);
            Ok(recipe_enable)
        } else {
            Err(JsValue::from_str("structure not found"))
        }
    }

    /// Returns currently selected structure's coordinates in 2-array or `null` if none selected
    pub fn get_selected_inventory(&self) -> Result<JsValue, JsValue> {
        if let Some(pos) = self.selected_structure_inventory {
            return Ok(JsValue::from(js_sys::Array::of2(
                &JsValue::from(pos.x),
                &JsValue::from(pos.y),
            )));
        }
        Ok(JsValue::null())
    }

    /// Returns inventory items in selected tile.
    /// @param c column number.
    /// @param r row number.
    /// @param is_input if true, returns input buffer, otherwise output. Some structures have either one but not both.
    /// @param inventory_type a string indicating type of the inventory in the structure
    pub fn get_structure_inventory(
        &self,
        c: i32,
        r: i32,
        inventory_type: JsValue,
    ) -> Result<js_sys::Array, JsValue> {
        let inventory_type = InventoryType::try_from(inventory_type)?;
        if let Some(structure) = self.find_structure_tile(&[c, r]) {
            match inventory_type {
                InventoryType::Burner => {
                    if let Some(inventory) = structure.burner_inventory() {
                        return self.get_inventory(inventory, &None);
                    } else {
                        return Ok(js_sys::Array::new());
                    }
                }
                _ => {
                    if let Some(inventory) =
                        structure.inventory(inventory_type == InventoryType::Input)
                    {
                        return self.get_inventory(
                            inventory,
                            &self
                                .selected_item
                                .and_then(|item| item.map_struct(&Position { x: c, y: r })),
                        );
                    } else {
                        return Ok(js_sys::Array::new());
                    }
                }
            }
        }

        // We do not make getting inventory of nonexist structure or inventory an error, instead return an empty one.
        // Because JavaScript side cannot track the object lifecycle, it is very easy to happen and it's annoying to
        // make it a hard error.
        Ok(js_sys::Array::new())
        // Err(JsValue::from_str(
        //     "structure is not found or doesn't have inventory",
        // ))
    }

    pub fn get_structure_burner_energy(&self, c: i32, r: i32) -> Option<js_sys::Array> {
        self.find_structure_tile(&[c, r]).and_then(|structure| {
            let (current, max) = structure.burner_energy()?;
            Some(js_sys::Array::of2(
                &JsValue::from(current),
                &JsValue::from(max),
            ))
        })
    }

    pub fn select_structure_inventory(&mut self, name: &str) -> Result<(), JsValue> {
        self.selected_item = Some(SelectedItem::StructInventory(
            self.selected_structure_inventory
                .ok_or_else(|| js_str!("Structure not selected"))?,
            str_to_item(name).ok_or_else(|| JsValue::from("Item name not valid"))?,
        ));
        Ok(())
    }

    pub fn get_structure_recipes(&self, c: i32, r: i32) -> Result<JsValue, JsValue> {
        if let Some(structure) = self.find_structure_tile(&[c, r]) {
            // Ok(structure.get_recipes()
            //     .iter()
            //     .map(|recipe| {
            //         js_sys::Array::of2(
            //             &recipe.input.iter().map(|pair| js_sys::Object::::of2(
            //                 &JsValue::from_str(&item_to_str(pair.0)),
            //                 &JsValue::from(*pair.1 as f64)
            //             )).collect::<js_sys::Array>(),
            //             &recipe.output.iter().map(|pair| js_sys::Array::of2(
            //                 &JsValue::from_str(&item_to_str(pair.0)),
            //                 &JsValue::from(*pair.1 as f64)
            //             )).collect::<js_sys::Array>(),
            //         )
            //     })
            //     .collect::<js_sys::Array>(),
            // )
            Ok(JsValue::from_serde(
                &structure
                    .get_recipes()
                    .into_owned()
                    .into_iter()
                    .map(RecipeSerial::from)
                    .collect::<Vec<_>>(),
            )
            .unwrap())
        } else {
            Err(JsValue::from_str("structure is not found"))
        }
    }

    pub fn select_recipe(&mut self, c: i32, r: i32, index: usize) -> Result<bool, JsValue> {
        if let Some(structure) = self.find_structure_tile_mut(&[c, r]) {
            structure.select_recipe(index)
        } else {
            Err(JsValue::from_str("Structure is not found"))
        }
    }

    fn move_inventory_item(src: &mut Inventory, dst: &mut Inventory, item_type: &ItemType) -> bool {
        if let Some(src_item) = src.remove(item_type) {
            dst.add_items(item_type, src_item);
            true
        } else {
            false
        }
    }

    pub fn set_debug_bbox(&mut self, value: bool) {
        self.debug_bbox = value;
    }

    pub fn set_debug_fluidbox(&mut self, value: bool) {
        self.debug_fluidbox = value;
    }

    pub fn set_debug_power_network(&mut self, value: bool) {
        self.debug_power_network = value;
    }

    /// Move inventory items between structure and player
    /// @param to_player whether the movement happen towards player
    /// @param inventory_type a string indicating type of the inventory in the structure
    pub fn move_selected_inventory_item(
        &mut self,
        to_player: bool,
        inventory_type: JsValue,
    ) -> Result<bool, JsValue> {
        let inventory_type = InventoryType::try_from(inventory_type)?;
        let pos = if let Some(pos) = self.selected_structure_inventory {
            pos
        } else {
            return Ok(false);
        };
        let structure = self
            .structures
            .iter_mut()
            .filter_map(|entry| entry.dynamic.as_deref_mut())
            .find(|d| *d.position() == pos)
            .ok_or_else(|| js_str!("structure not found at position"))?;
        match inventory_type {
            InventoryType::Burner => {
                if to_player {
                    if let Some(burner_inventory) = structure.burner_inventory() {
                        if let Some((&item, &count)) = burner_inventory.iter().next() {
                            self.player.inventory.add_items(
                                &item,
                                -structure.add_burner_inventory(&item, -(count as isize)) as usize,
                            );
                            return Ok(true);
                        }
                    }
                } else {
                    if let Some(SelectedItem::PlayerInventory(i)) = self.selected_item {
                        self.player.inventory.remove_items(
                            &i,
                            structure
                                .add_burner_inventory(
                                    &i,
                                    self.player.inventory.count_item(&i) as isize,
                                )
                                .abs() as usize,
                        );
                        return Ok(true);
                    }
                }
            }
            _ => {
                if let Some(inventory) =
                    structure.inventory_mut(inventory_type == InventoryType::Input)
                {
                    let (src, dst, item_name) = if to_player {
                        (
                            inventory,
                            &mut self.player.inventory,
                            self.selected_item.and_then(|item| item.map_struct(&pos)),
                        )
                    } else {
                        (
                            &mut self.player.inventory,
                            inventory,
                            self.selected_item.and_then(|item| {
                                if let SelectedItem::PlayerInventory(i) = item {
                                    Some(i)
                                } else {
                                    None
                                }
                            }),
                        )
                    };
                    // console_log!("moving {:?}", item_name);
                    if let Some(item_name) = item_name {
                        if FactorishState::move_inventory_item(src, dst, &item_name) {
                            self.on_player_update
                                .call1(&window(), &JsValue::from(self.get_player_inventory()?))?;
                            return Ok(true);
                        }
                    }
                }
            }
        }
        Ok(false)
    }

    fn new_structure(
        &self,
        tool: &ItemType,
        cursor: &Position,
    ) -> Result<Box<dyn Structure>, JsValue> {
        Ok(match tool {
            ItemType::TransportBelt => {
                Box::new(TransportBelt::new(cursor.x, cursor.y, self.tool_rotation))
            }
            ItemType::Inserter => Box::new(Inserter::new(cursor.x, cursor.y, self.tool_rotation)),
            ItemType::Splitter => Box::new(Splitter::new(cursor.x, cursor.y, self.tool_rotation)),
            ItemType::OreMine => Box::new(OreMine::new(cursor.x, cursor.y, self.tool_rotation)),
            ItemType::Chest => Box::new(Chest::new(cursor)),
            ItemType::Furnace => Box::new(Furnace::new(cursor)),
            ItemType::Assembler => Box::new(Assembler::new(cursor)),
            ItemType::Boiler => Box::new(Boiler::new(cursor)),
            ItemType::WaterWell => Box::new(WaterWell::new(cursor)),
            ItemType::OffshorePump => Box::new(OffshorePump::new(cursor)),
            ItemType::Pipe => Box::new(Pipe::new(cursor)),
            ItemType::SteamEngine => Box::new(SteamEngine::new(cursor)),
            ItemType::ElectPole => Box::new(ElectPole::new(cursor)),
            ItemType::UndergroundBelt => Box::new(UndergroundBelt::new(
                cursor.x,
                cursor.y,
                self.tool_rotation,
                UnderDirection::ToGround,
            )),
            _ => return js_err!("Can't make a structure from {:?}", tool),
        })
    }

    /// Destructively converts serde_json::Value into a Box<dyn Structure>.
    fn structure_from_json(value: &mut serde_json::Value) -> Result<Box<dyn Structure>, JsValue> {
        let type_str = if let serde_json::Value::String(s) = value
            .get_mut("type")
            .ok_or_else(|| js_str!("\"type\" not found"))?
            .take()
        {
            s
        } else {
            return js_err!("Type must be a string");
        };

        let item_type = str_to_item(&type_str)
            .ok_or_else(|| js_str!("The structure type {} is not defined", type_str))?;

        let payload = value
            .get_mut("payload")
            .ok_or_else(|| js_str!("\"payload\" not found"))?
            .take();

        fn map_err<T: Structure>(result: serde_json::Result<T>) -> Result<T, JsValue> {
            result.map_err(|s| js_str!("structure deserialization error: {}", s))
        }

        Ok(match item_type {
            ItemType::TransportBelt => {
                Box::new(map_err(serde_json::from_value::<TransportBelt>(payload))?)
            }
            ItemType::Inserter => Box::new(map_err(serde_json::from_value::<Inserter>(payload))?),
            ItemType::Splitter => Box::new(map_err(serde_json::from_value::<Splitter>(payload))?),
            ItemType::OreMine => Box::new(map_err(serde_json::from_value::<OreMine>(payload))?),
            ItemType::Chest => Box::new(map_err(serde_json::from_value::<Chest>(payload))?),
            ItemType::Furnace => Box::new(map_err(serde_json::from_value::<Furnace>(payload))?),
            ItemType::Assembler => Box::new(map_err(serde_json::from_value::<Assembler>(payload))?),
            ItemType::Boiler => Box::new(map_err(serde_json::from_value::<Boiler>(payload))?),
            ItemType::WaterWell => Box::new(map_err(serde_json::from_value::<WaterWell>(payload))?),
            ItemType::OffshorePump => {
                Box::new(map_err(serde_json::from_value::<OffshorePump>(payload))?)
            }
            ItemType::Pipe => Box::new(map_err(serde_json::from_value::<Pipe>(payload))?),
            ItemType::SteamEngine => {
                Box::new(map_err(serde_json::from_value::<SteamEngine>(payload))?)
            }
            ItemType::ElectPole => Box::new(map_err(serde_json::from_value::<ElectPole>(payload))?),
            ItemType::UndergroundBelt => {
                Box::new(map_err(serde_json::from_value::<UndergroundBelt>(payload))?)
            }
            _ => return js_err!("Can't make a structure from {:?}", type_str),
        })
    }

    pub fn mouse_down(&mut self, pos: &[f64], button: i32) -> Result<JsValue, JsValue> {
        if pos.len() < 2 {
            return Err(JsValue::from_str("position must have 2 elements"));
        }
        let cursor = Position {
            x: (pos[0] / self.viewport.scale / TILE_SIZE - self.viewport.x).floor() as i32,
            y: (pos[1] / self.viewport.scale / TILE_SIZE - self.viewport.y).floor() as i32,
        };

        console_log!("mouse_down: {}, {}, button: {}", cursor.x, cursor.y, button);
        if button == 2
            && self.find_structure_tile(&[cursor.x, cursor.y]).is_none()
            // Let the player pick up drop items before harvesting ore below.
            && !drop_item_iter(&self.drop_items).any(|item| {
                item.x / TILE_SIZE_I == pos[0] as i32 / TILE_SIZE_I
                    && item.y / TILE_SIZE_I == pos[1] as i32 / TILE_SIZE_I
            })
        {
            if let Some(tile) = self.tile_at(&cursor) {
                if let Some(ore_type) = tile.get_ore_type() {
                    self.ore_harvesting = Some(OreHarvesting {
                        pos: cursor,
                        ore_type,
                        timer: 0,
                    });
                }
            }
        }
        self.update_info();
        Ok(JsValue::from(js_sys::Array::new()))
    }

    pub fn mouse_up(&mut self, pos: &[f64], button: i32) -> Result<JsValue, JsValue> {
        if pos.len() < 2 {
            return Err(JsValue::from_str("position must have 2 elements"));
        }
        let cursor = Position {
            x: (pos[0] / self.viewport.scale / TILE_SIZE - self.viewport.x).floor() as i32,
            y: (pos[1] / self.viewport.scale / TILE_SIZE - self.viewport.y).floor() as i32,
        };
        let mut events = vec![];

        if button == 0 {
            if let Some(selected_tool) = self.get_selected_tool_or_item_opt() {
                let cell = self.tile_at(&cursor);
                if let Some((count, cell)) =
                    self.player.inventory.get(&selected_tool).zip(cell.as_ref())
                {
                    if 1 <= *count && cell.water ^ (selected_tool != ItemType::OffshorePump) {
                        let mut new_s = self.new_structure(&selected_tool, &cursor)?;
                        let bbox = new_s.bounding_box();
                        for y in bbox.y0..bbox.y1 {
                            for x in bbox.x0..bbox.x1 {
                                self.harvest(&Position { x, y }, !new_s.movable())?;
                            }
                        }
                        // let connections = new_s.connection(self, &Ref(&self.structures));
                        // console_log!(
                        //     "Connection recalculated for self {:?}: {:?}",
                        //     new_s.position(),
                        //     connections
                        // );
                        // if let Some(fluid_boxes) = new_s.fluid_box_mut() {
                        //     for fbox in fluid_boxes {
                        //         fbox.connect_to = connections;
                        //     }
                        // }

                        // First, find an empty slot
                        let id = self
                            .structures
                            .iter()
                            .enumerate()
                            .find(|(_, s)| s.dynamic.is_none())
                            .map(|(i, slot)| StructureId {
                                id: i as u32,
                                gen: slot.gen,
                            })
                            .unwrap_or_else(|| StructureId {
                                id: self.structures.len() as u32,
                                gen: 0,
                            });

                        for (other_id, structure) in
                            self.structures.iter().enumerate().filter_map(|(i, s)| {
                                Some((
                                    StructureId {
                                        id: i as u32,
                                        gen: s.gen,
                                    },
                                    s.dynamic.as_deref()?,
                                ))
                            })
                        {
                            if (new_s.power_sink() && structure.power_source()
                                || new_s.power_source() && structure.power_sink())
                                && new_s.position().distance(structure.position())
                                    <= new_s.wire_reach().min(structure.wire_reach()) as i32
                            {
                                let new_power_wire = PowerWire(id, other_id);
                                if self.power_wires.iter().any(|p| *p == new_power_wire) {
                                    continue;
                                }
                                console_log!("power_wires: {}", self.power_wires.len());
                                self.power_wires.push(new_power_wire);
                            }
                        }

                        new_s.on_construction_self(
                            id,
                            &StructureDynIter::new_all(&mut self.structures),
                            true,
                        )?;

                        // Notify structures after a slot has been decided
                        for structure in &mut self.structures {
                            if let Some(s) = structure.dynamic.as_deref_mut() {
                                s.on_construction(id, new_s.as_mut(), true)?;
                            }
                        }

                        if id.id < self.structures.len() as u32 {
                            self.structures[id.id as usize].dynamic = Some(new_s);

                            console_log!(
                                "Inserted to an empty slot: {}/{}, id: {:?}",
                                self.structures
                                    .iter()
                                    .filter(|s| s.dynamic.is_none())
                                    .count(),
                                self.structures.len(),
                                id
                            );
                        } else {
                            self.structures.push(StructureEntry {
                                gen: 0,
                                dynamic: Some(new_s),
                            });
                            console_log!(
                                "Pushed to the end: {}/{}",
                                self.structures
                                    .iter()
                                    .filter(|s| s.dynamic.is_none())
                                    .count(),
                                self.structures.len()
                            );
                        }

                        self.power_networks = build_power_networks(
                            &StructureDynIter::new_all(&mut self.structures),
                            &self.power_wires,
                        );

                        self.update_fluid_connections(&cursor)?;

                        let mut chunks = std::mem::take(&mut self.board);
                        self.render_minimap_data_pixel(&mut chunks, &cursor);
                        self.board = chunks;

                        if let Some(count) = self.player.inventory.get_mut(&selected_tool) {
                            *count -= 1;
                        }
                        self.on_player_update
                            .call1(&window(), &JsValue::from(self.get_player_inventory()?))
                            .unwrap_or_else(|_| JsValue::from(true));
                        events.push(JsValue::from_serde(&JSEvent::UpdatePlayerInventory).unwrap());
                    }
                }
            } else if let Some(structure) = self.find_structure_tile(&[cursor.x, cursor.y]) {
                if structure.inventory(true).is_some()
                    || structure.inventory(false).is_some()
                    || structure.burner_inventory().is_some()
                {
                    // Select clicked structure
                    console_log!("opening inventory at {:?}", cursor);
                    if let Ok(recipe_enable) = self.open_structure_inventory(cursor.x, cursor.y) {
                        // self.on_show_inventory.call0(&window()).unwrap();
                        events.push(
                            JsValue::from_serde(&JSEvent::ShowInventoryAt {
                                pos: (cursor.x, cursor.y),
                                recipe_enable,
                            })
                            .unwrap(),
                        );
                        // let inventory_elem: web_sys::HtmlElement = document().get_element_by_id("inventory2").unwrap().dyn_into().unwrap();
                        // inventory_elem.style().set_property("display", "block").unwrap();
                    }
                }
            }
        } else if button == 2 {
            if self.ore_harvesting.is_some() {
                self.ore_harvesting = None;
            } else {
                // Right click means explicit cleanup, so we pick up items no matter what.
                self.harvest(&cursor, true)?;
                events.push(JsValue::from_serde(&JSEvent::UpdatePlayerInventory).unwrap());
            }
        }

        console_log!("mouse_up: {}, {}", cursor.x, cursor.y);
        self.update_info();
        Ok(JsValue::from(events.iter().collect::<js_sys::Array>()))
    }

    pub fn mouse_move(&mut self, pos: &[f64]) -> Result<(), JsValue> {
        if pos.len() < 2 {
            return Err(JsValue::from_str("position must have 2 elements"));
        }
        let cursor = [
            (pos[0] / self.viewport.scale / TILE_SIZE - self.viewport.x).floor() as i32,
            (pos[1] / self.viewport.scale / TILE_SIZE - self.viewport.y).floor() as i32,
        ];
        if let Some(bounds) = self.bounds.as_ref() {
            if cursor[0] < 0
                || bounds.width as i32 <= cursor[0]
                || cursor[1] < 0
                || bounds.height as i32 <= cursor[1]
            {
                // return Err(js_str!("invalid mouse position: {:?}", cursor));
                // This is not particularly an error. Just ignore it.
                return Ok(());
            }
        }
        self.cursor = Some(cursor);
        // console_log!("mouse_move: cursor: {}, {}", cursor[0], cursor[1]);
        self.update_info();
        Ok(())
    }

    pub fn mouse_leave(&mut self) -> Result<(), JsValue> {
        self.cursor = None;
        if let Some(ref elem) = self.info_elem {
            elem.set_inner_html("");
        }
        if self.ore_harvesting.is_some() {
            self.ore_harvesting = None;
        }
        console_log!("mouse_leave");
        Ok(())
    }

    pub fn mouse_wheel(&mut self, delta: i32, x: f64, y: f64) -> Result<(), JsValue> {
        let base = (2_f64).powf(1. / 5.);
        let new_scale = if delta < 0 {
            (self.viewport.scale * base).min(8.)
        } else {
            (self.viewport.scale / base).max(0.5)
        };
        self.viewport.x +=
            (x as f64 / self.viewport.scale / 32.) * (1. - new_scale / self.viewport.scale);
        self.viewport.y +=
            (y as f64 / self.viewport.scale / 32.) * (1. - new_scale / self.viewport.scale);
        self.viewport.scale = new_scale;

        self.gen_chunks_in_viewport();

        Ok(())
    }

    /// Keyboard event handler. Returns true if re-rendering is necessary to update internal state.
    pub fn on_key_down(&mut self, key_code: i32) -> Result<JsValue, JsValue> {
        match key_code {
            // 'r'
            82 => match self.rotate() {
                Ok(b) => Ok(JsValue::from_bool(b)),
                // If the target structure is not found or uncapable of rotation, it's not a critical error.
                Err(RotateErr::NotFound) | Err(RotateErr::NotSupported) => {
                    Ok(JsValue::from_bool(false))
                }
                Err(RotateErr::Other(err)) => return js_err!("Rotate failed: {:?}", err),
            },
            // Detect keys through '0'..'9', that's a shame char literal cannot be used in place of i32
            code @ 48..=58 => {
                self.select_tool((code - '0' as i32 + 9) % 10)?;
                Ok(JsValue::from_bool(true))
            }
            37 => {
                // Left
                self.viewport.x = (self.viewport.x + 1.).min(0.);
                Ok(JsValue::from_bool(true))
            }
            38 => {
                // Up
                self.viewport.y = (self.viewport.y + 1.).min(0.);
                Ok(JsValue::from_bool(true))
            }
            39 => {
                // Right
                self.viewport.x = (self.viewport.x - 1.).max(-(self.width as f64));
                Ok(JsValue::from_bool(true))
            }
            40 => {
                // Down
                self.viewport.y = (self.viewport.y - 1.).max(-(self.height as f64));
                Ok(JsValue::from_bool(true))
            }
            69 => {
                //'e'
                Ok(
                    js_sys::Array::of1(&JsValue::from_serde(&JSEvent::ShowInventory).unwrap())
                        .into(),
                )
            }
            81 => {
                // 'q'
                if self.selected_item.is_some() {
                    self.selected_item = None;
                } else if let Some(cursor) = self.cursor {
                    if let Some(structure) = self
                        .find_structure_tile(&cursor)
                        .and_then(|s| str_to_item(s.name()))
                    {
                        self.selected_item = if self.player.inventory.count_item(&structure) > 0 {
                            Some(SelectedItem::PlayerInventory(structure))
                        } else {
                            None
                        };
                        console_log!("q: selected_tool is {:?}", self.selected_item);
                    }
                }
                Ok(JsValue::from_bool(true))
            }
            _ => {
                console_log!("unrecognized key: {}", key_code);
                Ok(JsValue::from_bool(false))
            }
        }
    }

    fn color_of_cell(cell: &Cell) -> [u8; 3] {
        if cell.water {
            [0x00, 0x00, 0xff]
        } else {
            match cell.ore {
                Some(OreValue(Ore::Iron, _)) => [0x3f, 0xaf, 0xff],
                Some(OreValue(Ore::Coal, _)) => [0x1f, 0x1f, 0x1f],
                Some(OreValue(Ore::Copper, _)) => [0x7f, 0x3f, 0x00],
                Some(OreValue(Ore::Stone, _)) => [0x5f, 0x5f, 0x5f],
                _ => [0xaf, 0x7f, 0x3f],
            }
        }
    }

    pub fn reset_viewport(&mut self, canvas: HtmlCanvasElement) {
        self.viewport_width = canvas.width() as f64;
        self.viewport_height = canvas.height() as f64;
    }

    pub fn render_init(
        &mut self,
        canvas: HtmlCanvasElement,
        info_elem: HtmlDivElement,
        image_assets: js_sys::Array,
    ) -> Result<(), JsValue> {
        self.viewport_width = canvas.width() as f64;
        self.viewport_height = canvas.height() as f64;
        self.info_elem = Some(info_elem);

        self.render_minimap_data()?;

        let load_image = |path| -> Result<ImageBundle, JsValue> {
            if let Some(value) = image_assets.iter().find(|value| {
                let array = js_sys::Array::from(value);
                array.iter().next() == Some(JsValue::from_str(path))
            }) {
                let array = js_sys::Array::from(&value).to_vec();
                Ok(ImageBundle {
                    url: array
                        .get(1)
                        .cloned()
                        .ok_or_else(|| {
                            JsValue::from_str(&format!(
                                "Couldn't convert value to String: {:?}",
                                path
                            ))
                        })?
                        .dyn_into::<js_sys::JsString>()?
                        .into(),
                    bitmap: array
                        .get(2)
                        .cloned()
                        .ok_or_else(|| {
                            JsValue::from_str(&format!(
                                "Couldn't convert value to ImageBitmap: {:?}",
                                path
                            ))
                        })?
                        .dyn_into::<ImageBitmap>()?,
                })
            } else {
                Err(JsValue::from_str(&format!("Image not found: {:?}", path)))
            }
        };
        self.image_dirt = Some(load_image("dirt")?);
        self.image_back_tiles = Some(load_image("backTiles")?);
        self.image_weeds = Some(load_image("weeds")?);
        self.image_ore = Some(load_image("iron")?);
        self.image_coal = Some(load_image("coal")?);
        self.image_copper = Some(load_image("copper")?);
        self.image_stone = Some(load_image("stone")?);
        self.image_belt = Some(load_image("transport")?);
        self.image_underground_belt = Some(load_image("undergroundBelt")?);
        self.image_chest = Some(load_image("chest")?);
        self.image_mine = Some(load_image("mine")?);
        self.image_furnace = Some(load_image("furnace")?);
        self.image_assembler = Some(load_image("assembler")?);
        self.image_boiler = Some(load_image("boiler")?);
        self.image_steam_engine = Some(load_image("steamEngine")?);
        self.image_water_well = Some(load_image("waterWell")?);
        self.image_offshore_pump = Some(load_image("offshorePump")?);
        self.image_pipe = Some(load_image("pipe")?);
        self.image_elect_pole = Some(load_image("electPole")?);
        self.image_splitter = Some(load_image("splitter")?);
        self.image_inserter = Some(load_image("inserter")?);
        self.image_direction = Some(load_image("direction")?);
        self.image_iron_ore = Some(load_image("ore")?);
        self.image_coal_ore = Some(load_image("coalOre")?);
        self.image_copper_ore = Some(load_image("copperOre")?);
        self.image_stone_ore = Some(load_image("stoneOre")?);
        self.image_iron_plate = Some(load_image("ironPlate")?);
        self.image_copper_plate = Some(load_image("copperPlate")?);
        self.image_gear = Some(load_image("gear")?);
        self.image_copper_wire = Some(load_image("copperWire")?);
        self.image_circuit = Some(load_image("circuit")?);
        self.image_time = Some(load_image("time")?);
        self.image_smoke = Some(load_image("smoke")?);
        self.image_fuel_alarm = Some(load_image("fuelAlarm")?);
        self.image_electricity_alarm = Some(load_image("electricityAlarm")?);
        self.image_underground_belt_item = Some(load_image("undergroundBeltItem")?);
        Ok(())
    }

    pub fn tool_defs(&self) -> Result<js_sys::Array, JsValue> {
        Ok(tool_defs
            .iter()
            .map(|tool| {
                js_sys::Array::of2(
                    &JsValue::from_str(&item_to_str(&tool.item_type)),
                    &JsValue::from_str(&tool.desc),
                )
            })
            .collect::<js_sys::Array>())
    }

    /// Returns 2-array with [selected_tool, inventory_count]
    pub fn selected_tool(&self) -> js_sys::Array {
        if let Some(SelectedItem::ToolBelt(selected_tool)) = self.selected_item {
            [
                JsValue::from(selected_tool as f64),
                JsValue::from(
                    *self.tool_belt[selected_tool]
                        .and_then(|item| self.player.inventory.get(&item))
                        .unwrap_or(&0) as f64,
                ),
            ]
            .iter()
            .collect()
        } else {
            js_sys::Array::new()
        }
    }

    /// Returns count of selected item or null
    pub fn get_selected_item(&self) -> JsValue {
        if let Some(SelectedItem::PlayerInventory(selected_item)) = self.selected_item {
            JsValue::from_f64(*self.player.inventory.get(&selected_item).unwrap_or(&0) as f64)
        } else {
            JsValue::null()
        }
    }

    pub fn get_selected_tool_or_item(&self) -> JsValue {
        if let Some(selected_item) = self.get_selected_tool_or_item_opt() {
            JsValue::from_str(&item_to_str(&selected_item))
        } else {
            JsValue::null()
        }
    }

    /// Renders a tool item on the toolbar icon.
    pub fn render_tool(
        &self,
        tool_index: usize,
        context: &CanvasRenderingContext2d,
    ) -> Result<(), JsValue> {
        context.clear_rect(0., 0., 32., 32.);
        if let Some(item) = self.tool_belt.get(tool_index).unwrap_or(&None) {
            let mut tool = self.new_structure(item, &Position { x: 0, y: 0 })?;
            tool.set_rotation(&self.tool_rotation).ok();
            for depth in 0..3 {
                tool.draw(self, context, depth, true)?;
            }
        }
        Ok(())
    }

    /// Returns [item_name, desc] if there is an item on the tool belt slot at `index`,
    /// otherwise null.
    pub fn get_tool_desc(&self, index: usize) -> Result<JsValue, JsValue> {
        Ok(self
            .tool_belt
            .get(index)
            .unwrap_or(&None)
            .and_then(|item| tool_defs.iter().find(|tool| tool.item_type == item))
            .map(|def| {
                JsValue::from(
                    [
                        JsValue::from(&item_to_str(&def.item_type)),
                        JsValue::from(def.desc),
                    ]
                    .iter()
                    .collect::<js_sys::Array>(),
                )
            })
            .unwrap_or_else(JsValue::null))
    }

    /// @returns (number|null) selected tool internally in the FactorishState (number) or null if unselected.
    pub fn get_selected_tool(&self) -> JsValue {
        if let Some(SelectedItem::ToolBelt(value)) = self.selected_item {
            JsValue::from(value as i32)
        } else {
            JsValue::null()
        }
    }

    fn get_selected_tool_or_item_opt(&self) -> Option<ItemType> {
        match self.selected_item {
            Some(SelectedItem::ToolBelt(tool)) => self.tool_belt[tool],
            Some(SelectedItem::PlayerInventory(item)) => tool_defs
                .iter()
                .find(|def| def.item_type == item)
                .and(Some(item)),
            Some(SelectedItem::StructInventory(pos, item)) => self
                .structure_iter()
                .find(|s| *s.position() == pos)
                .and_then(|s| s.inventory(false))
                .and_then(|inventory| inventory.get(&item))
                .and(Some(item)),
            None => None,
        }
    }

    /// Attempts to select or set a tool if the player is holding an item
    ///
    /// @param tool the index of the tool item, [0,9]
    /// @returns whether the tool bar item should be re-rendered
    pub fn select_tool(&mut self, tool: i32) -> Result<JsValue, JsValue> {
        if let Some(SelectedItem::PlayerInventory(item)) = self.selected_item {
            // We allow only items in tool_defs to present on the tool belt
            // This behavior is different from Factorio, maybe we can allow it
            if tool_defs.iter().any(|i| i.item_type == item) {
                self.tool_belt[tool as usize] = Some(item);
                // Deselect the item for the player to let him select from tool belt.
                self.selected_item = None;
                return Ok(JsValue::from_bool(true));
            } else {
                console_log!(
                    "select_tool could not find tool_def with item type: {:?}",
                    item
                );
                return Ok(JsValue::from_bool(false));
            }
        }
        self.selected_item =
            if 0 <= tool && Some(SelectedItem::ToolBelt(tool as usize)) != self.selected_item {
                Some(SelectedItem::ToolBelt(tool as usize))
            } else {
                None
            };
        if let Some(SelectedItem::ToolBelt(sel)) = self.selected_item {
            if self.tool_belt[sel].is_none() {
                return Ok(JsValue::from_serde(&JSEvent::ShowInventory).unwrap());
            }
        }
        Ok(JsValue::from_bool(self.selected_item.is_some()))
    }

    pub fn rotate_tool(&mut self) -> i32 {
        self.tool_rotation = self.tool_rotation.next();
        self.tool_rotation.angle_4()
    }

    /// Returns an array of item count for tool bar items
    pub fn tool_inventory(&self) -> js_sys::Array {
        self.tool_belt
            .iter()
            .map(|item| {
                JsValue::from(
                    *item
                        .and_then(|item| self.player.inventory.get(&item))
                        .unwrap_or(&0) as f64,
                )
            })
            .collect()
    }

    fn get_viewport(&self) -> (f64, f64) {
        (
            self.viewport_width / self.viewport.scale,
            self.viewport_height / self.viewport.scale,
        )
    }

    pub fn get_viewport_scale(&self) -> f64 {
        self.viewport.scale
    }

    pub fn set_viewport_pos(&mut self, x: f64, y: f64) -> Result<js_sys::Array, JsValue> {
        let viewport = self.get_viewport();
        self.viewport.x = -(x - viewport.0 / TILE_SIZE / 2.)
            .max(0.)
            .min(self.width as f64 - viewport.0 / TILE_SIZE - 1.);
        self.viewport.y = -(y - viewport.1 / TILE_SIZE / 2.)
            .max(0.)
            .min(self.height as f64 - viewport.1 / TILE_SIZE - 1.);

        self.gen_chunks_in_viewport();

        Ok(js_sys::Array::of2(
            &JsValue::from_f64(viewport.0),
            &JsValue::from_f64(viewport.1),
        ))
    }

    /// Move viewport relative to current position. Intended for use with mouse move.
    ///
    /// * `scale_relative` -  If true, the delta is divided by current view zoom factor.
    ///   Intended for use with the minimap, which does not change scale.
    pub fn delta_viewport_pos(
        &mut self,
        x: f64,
        y: f64,
        scale_relative: bool,
    ) -> Result<(), JsValue> {
        if scale_relative {
            self.viewport.x += x / self.viewport.scale / TILE_SIZE;
            self.viewport.y += y / self.viewport.scale / TILE_SIZE;
        } else {
            self.viewport.x += x / TILE_SIZE;
            self.viewport.y += y / TILE_SIZE;
        }

        self.gen_chunks_in_viewport();

        Ok(())
    }

    fn gen_chunks_in_viewport(&mut self) {
        let (left, top, right, bottom) = apply_bounds(
            &self.bounds,
            &self.viewport,
            self.viewport_width,
            self.viewport_height,
        );
        for cx in left.div_euclid(CHUNK_SIZE_I)..=right.div_euclid(CHUNK_SIZE_I) {
            for cy in top.div_euclid(CHUNK_SIZE_I)..=bottom.div_euclid(CHUNK_SIZE_I) {
                let chunk_pos = Position::new(cx, cy);
                if !self.board.contains_key(&chunk_pos) {
                    console_log!(
                        "Generating chunk_pos {:?}, {} chunks total",
                        chunk_pos,
                        self.board.len()
                    );
                    let mut chunk = gen_chunk(chunk_pos, &self.terrain_params);
                    calculate_back_image(&mut self.board, &chunk_pos, &mut chunk.cells);
                    self.render_minimap_chunk(&chunk_pos, &mut chunk);
                    self.board.insert(chunk_pos, chunk);
                }
            }
        }
    }

    /// Add a new popup text that will show for a moment and automatically disappears
    ///
    /// @param text Is given as owned string because the text is most likely dynamic.
    fn new_popup_text(&mut self, text: String, x: f64, y: f64) {
        let pop = PopupText {
            text: text.to_string(),
            x: (x + self.viewport.x * TILE_SIZE) * self.viewport.scale,
            y: (y + self.viewport.y * TILE_SIZE) * self.viewport.scale,
            life: POPUP_TEXT_LIFE,
        };
        self.popup_texts.push(pop);
    }

    /// Returns an iterator over valid structures
    fn structure_iter(&self) -> impl Iterator<Item = &dyn Structure> {
        self.structures.iter().filter_map(|s| s.dynamic.as_deref())
    }

    pub fn render(&mut self, context: CanvasRenderingContext2d) -> Result<(), JsValue> {
        use std::f64;

        let start_render = performance().now();

        context.clear_rect(0., 0., self.viewport_width, self.viewport_height);

        context.save();
        context.scale(self.viewport.scale, self.viewport.scale)?;
        context.translate(self.viewport.x * 32., self.viewport.y * 32.)?;

        (|| {
            fn unwrap_img(img: &Option<ImageBundle>) -> Result<&ImageBundle, JsValue> {
                img.as_ref().ok_or_else(|| js_str!("Image not available"))
            }
            let img = unwrap_img(&self.image_dirt)?;
            let back_tiles = unwrap_img(&self.image_back_tiles)?;
            let img_ore = unwrap_img(&self.image_ore)?;
            let img_coal = unwrap_img(&self.image_coal)?;
            let img_copper = unwrap_img(&self.image_copper)?;
            let img_stone = unwrap_img(&self.image_stone)?;
            // let mut cell_draws = 0;
            let (left, top, right, bottom) = apply_bounds(&self.bounds, &self.viewport, self.viewport_width, self.viewport_height);

            for y in top..=bottom {
                for x in left..=right {
                    let chunk_pos = Position::new(x.div_euclid(CHUNK_SIZE_I), y.div_euclid(CHUNK_SIZE_I));
                    let chunk = self.board.get(&chunk_pos);
                    let chunk = if let Some(chunk) = chunk {
                        chunk
                    } else {
                        continue;
                    };
                    let (mx, my) = (x as usize % CHUNK_SIZE, y as usize % CHUNK_SIZE);
                    let cell = &chunk.cells[(mx + my * CHUNK_SIZE) as usize];
                    let (dx, dy) = (x as f64 * 32., y as f64 * 32.);
                    if cell.water || cell.image != 0 {
                        let srcx = cell.image % 4;
                        let srcy = cell.image / 4;
                        context.draw_image_with_image_bitmap_and_sw_and_sh_and_dx_and_dy_and_dw_and_dh(
                            &back_tiles.bitmap, (srcx * 32) as f64, (srcy * 32) as f64, 32., 32., dx, dy, 32., 32.)?;
                    } else {
                        context.draw_image_with_image_bitmap(&img.bitmap, dx, dy)?;
                        if let Some(weeds) = &self.image_weeds {
                            if 0 < cell.grass_image {
                                context.draw_image_with_image_bitmap_and_sw_and_sh_and_dx_and_dy_and_dw_and_dh(
                                    &weeds.bitmap,
                                    (cell.grass_image * 32) as f64, 0., 32., 32., dx, dy, 32., 32.)?;
                            }
                        } else {
                            console_log!("Weed image not found");
                        }
                    }
                    let draw_ore = |ore: u32, img: &ImageBitmap| -> Result<(), JsValue> {
                        if 0 < ore {
                            let idx = (ore / 10).min(3);
                            // console_log!("x: {}, y: {}, idx: {}, ore: {}", x, y, idx, ore);
                            context.draw_image_with_image_bitmap_and_sw_and_sh_and_dx_and_dy_and_dw_and_dh(
                                img, (idx * 32) as f64, 0., 32., 32., x as f64 * 32., y as f64 * 32., 32., 32.)?;
                        }
                        Ok(())
                    };
                    match cell.ore {
                        Some(OreValue(Ore::Iron, v)) => draw_ore(v, &img_ore.bitmap)?,
                        Some(OreValue(Ore::Coal, v)) => draw_ore(v, &img_coal.bitmap)?,
                        Some(OreValue(Ore::Copper, v)) => draw_ore(v, &img_copper.bitmap)?,
                        Some(OreValue(Ore::Stone, v)) => draw_ore(v, &img_stone.bitmap)?,
                        _ => (),
                    }
                    // cell_draws += 1;
                }
            }
            // console_log!(
            //     "size: {:?}, scale: {:?}, cell_draws: {} []: {:?}",
            //     self.get_viewport(),
            //     self.view_scale,
            //     cell_draws,
            //     [left, top, right, bottom] // self.board.iter().fold(0, |accum, val| accum + val.iron_ore)
            // );
            Ok(())
        })().map_err(|e: JsValue| js_str!("image not available: {:?}", e))?;

        let draw_structures = |depth| -> Result<(), JsValue> {
            for structure in self.structure_iter() {
                structure.draw(&self, &context, depth, false)?;
            }
            Ok(())
        };

        draw_structures(0)?;

        for item in drop_item_iter(&self.drop_items) {
            render_drop_item(self, &context, &item.type_, item.x, item.y)?;
        }

        const WIRE_ATTACH_X: f64 = 28.;
        const WIRE_ATTACH_Y: f64 = 8.;
        const WIRE_HANG: f64 = 0.15;

        let draw_wires = |wires: &[PowerWire]| {
            for PowerWire(first, second) in wires {
                context.begin_path();
                let first = if let Some(d) = self.get_structure(*first) {
                    d.position()
                } else {
                    continue;
                };
                context.move_to(
                    first.x as f64 * TILE_SIZE + WIRE_ATTACH_X,
                    first.y as f64 * TILE_SIZE + WIRE_ATTACH_Y,
                );
                let second = if let Some(d) = self.get_structure(*second) {
                    d.position()
                } else {
                    continue;
                };
                let dx = (first.x - second.x) as f64;
                let dy = (first.y - second.y) as f64;
                let dist = (dx * dx + dy * dy).sqrt();
                context.quadratic_curve_to(
                    (first.x + second.x) as f64 / 2. * TILE_SIZE + WIRE_ATTACH_X,
                    ((first.y + second.y) as f64 / 2. + dist * WIRE_HANG) * TILE_SIZE
                        + WIRE_ATTACH_Y,
                    second.x as f64 * TILE_SIZE + WIRE_ATTACH_X,
                    second.y as f64 * TILE_SIZE + WIRE_ATTACH_Y,
                );
                context.stroke();
            }
        };

        if self.debug_power_network {
            for (i, nw) in self.power_networks.iter().enumerate() {
                context.set_stroke_style(&js_str!(
                    ["rgb(255,0,0)", "rgb(0,0,255)", "rgb(0,255,0)"][i % 3]
                ));
                context.set_line_width(3.);
                draw_wires(&nw.wires);
            }
        }

        context.set_stroke_style(&js_str!("rgb(191,127,0)"));
        context.set_line_width(1.);
        draw_wires(&self.power_wires);

        draw_structures(1)?;
        draw_structures(2)?;

        if self.debug_bbox {
            context.save();
            context.set_stroke_style(&js_str!("red"));
            context.set_line_width(1.);
            for structure in self.structure_iter() {
                let bb = structure.bounding_box();
                context.stroke_rect(
                    bb.x0 as f64 * TILE_SIZE,
                    bb.y0 as f64 * TILE_SIZE,
                    (bb.x1 - bb.x0) as f64 * TILE_SIZE,
                    (bb.y1 - bb.y0) as f64 * TILE_SIZE,
                );
            }
            context.set_stroke_style(&js_str!("purple"));
            for item in drop_item_iter(&self.drop_items) {
                context.stroke_rect(
                    item.x as f64 - DROP_ITEM_SIZE / 2.,
                    item.y as f64 - DROP_ITEM_SIZE / 2.,
                    DROP_ITEM_SIZE,
                    DROP_ITEM_SIZE,
                );
            }
            context.set_stroke_style(&js_str!("black"));
            for chunk in self.board.keys() {
                context.stroke_rect(
                    chunk.x as f64 * TILE_SIZE * INDEX_CHUNK_SIZE as f64,
                    chunk.y as f64 * TILE_SIZE * INDEX_CHUNK_SIZE as f64,
                    TILE_SIZE * INDEX_CHUNK_SIZE as f64,
                    TILE_SIZE * INDEX_CHUNK_SIZE as f64,
                );
            }
            context.restore();
        }

        if self.debug_fluidbox {
            context.save();
            for structure in self.structure_iter() {
                if let Some(fluid_boxes) = structure.fluid_box() {
                    let bb = structure.bounding_box();
                    for (i, fb) in fluid_boxes.iter().enumerate() {
                        const BAR_MARGIN: f64 = 4.;
                        const BAR_WIDTH: f64 = 4.;
                        context.set_stroke_style(&js_str!("red"));
                        context.set_fill_style(&js_str!("black"));
                        context.fill_rect(
                            bb.x0 as f64 * TILE_SIZE + BAR_MARGIN + 6. * i as f64,
                            bb.y0 as f64 * TILE_SIZE + BAR_MARGIN,
                            BAR_WIDTH,
                            (bb.y1 - bb.y0) as f64 * TILE_SIZE - BAR_MARGIN * 2.,
                        );
                        context.stroke_rect(
                            bb.x0 as f64 * TILE_SIZE + BAR_MARGIN + 6. * i as f64,
                            bb.y0 as f64 * TILE_SIZE + BAR_MARGIN,
                            BAR_WIDTH,
                            (bb.y1 - bb.y0) as f64 * TILE_SIZE - BAR_MARGIN * 2.,
                        );
                        context.set_fill_style(&js_str!(match fb.type_ {
                            Some(FluidType::Water) => "#00ffff",
                            Some(FluidType::Steam) => "#afafaf",
                            _ => "#7f7f7f",
                        }));
                        let bar_height = fb.amount / fb.max_amount
                            * ((bb.y1 - bb.y0) as f64 * TILE_SIZE - BAR_MARGIN * 2.);
                        context.fill_rect(
                            bb.x0 as f64 * TILE_SIZE + BAR_MARGIN + 6. * i as f64,
                            bb.y1 as f64 * TILE_SIZE - BAR_MARGIN - bar_height,
                            4.,
                            bar_height,
                        );
                    }
                }
            }
            context.restore();
        }

        for ent in &self.temp_ents {
            if let Some(img) = &self.image_smoke {
                let (x, y) = (ent.position.0 - 24., ent.position.1 - 24.);
                context.save();
                context
                    .set_global_alpha(((ent.max_life - ent.life).min(ent.life) * 0.15).min(0.35));
                context.translate(x + 16., y + 16.)?;
                context.rotate(ent.rotation)?;
                context.draw_image_with_image_bitmap_and_dw_and_dh(
                    &img.bitmap,
                    -16.,
                    -16.,
                    32.,
                    32.,
                )?;
                context.restore();
            }
        }

        if let Some(ref cursor) = self.cursor {
            let (x, y) = ((cursor[0] * 32) as f64, (cursor[1] * 32) as f64);
            if let Some(selected_tool) = self.get_selected_tool_or_item_opt() {
                context.save();
                context.set_global_alpha(0.5);
                let mut tool = self.new_structure(&selected_tool, &Position::from(cursor))?;
                tool.set_rotation(&self.tool_rotation).ok();
                for depth in 0..3 {
                    tool.draw(self, &context, depth, false)?;
                }
                context.restore();
            }
            context.set_stroke_style(&JsValue::from_str("blue"));
            context.set_line_width(2.);
            context.stroke_rect(x, y, 32., 32.);
        }

        if let Some(ore_harvesting) = &self.ore_harvesting {
            context.set_stroke_style(&js_str!("rgb(255,127,255)"));
            context.set_line_width(4.);
            context.begin_path();
            context.arc(
                (ore_harvesting.pos.x as f64 + 0.5) * TILE_SIZE,
                (ore_harvesting.pos.y as f64 + 0.5) * TILE_SIZE,
                TILE_SIZE / 2. + 2.,
                0.,
                ore_harvesting.timer as f64 / ORE_HARVEST_TIME as f64 * 2. * f64::consts::PI,
            )?;
            context.stroke();
        }

        context.restore();

        context.set_font("bold 14px sans-serif");
        context.set_stroke_style(&js_str!("white"));
        context.set_line_width(2.);
        context.set_fill_style(&js_str!("rgb(0,0,0)"));
        for item in &self.popup_texts {
            context.stroke_text(&item.text, item.x, item.y)?;
            context.fill_text(&item.text, item.x, item.y)?;
        }

        self.perf_render.add(performance().now() - start_render);
        Ok(())
    }
}<|MERGE_RESOLUTION|>--- conflicted
+++ resolved
@@ -654,76 +654,10 @@
             image_smoke: None,
             image_fuel_alarm: None,
             image_electricity_alarm: None,
-<<<<<<< HEAD
             image_underground_belt_item: None,
-            board: {
-                let mut ret = vec![Cell::default(); (width * height) as usize];
-                let bits = 1;
-                let mut rng = Xor128::new(terrain_seed);
-                let ocean_terms = gen_terms(&mut rng, bits);
-                let iron_terms = gen_terms(&mut rng, bits);
-                let copper_terms = gen_terms(&mut rng, bits);
-                let coal_terms = gen_terms(&mut rng, bits);
-                let stone_terms = gen_terms(&mut rng, bits);
-                for y in 0..height {
-                    for x in 0..width {
-                        let [fx, fy] = [x as f64 / noise_scale, y as f64 / noise_scale];
-                        let cell = &mut ret[(x + y * width) as usize];
-                        cell.water =
-                            water_noise_threshold < perlin_noise_pixel(fx, fy, bits, &ocean_terms);
-                        if cell.water {
-                            continue; // No ores in water
-                        }
-                        let iron = (perlin_noise_pixel(fx, fy, bits, &iron_terms)
-                            - noise_threshold)
-                            * 4.
-                            * resource_amount;
-                        let copper = (perlin_noise_pixel(fx, fy, bits, &copper_terms)
-                            - noise_threshold)
-                            * 4.
-                            * resource_amount;
-                        let coal = (perlin_noise_pixel(fx, fy, bits, &coal_terms)
-                            - noise_threshold)
-                            * 4.
-                            * resource_amount;
-                        let stone = (perlin_noise_pixel(fx, fy, bits, &stone_terms)
-                            - noise_threshold)
-                            * 4.
-                            * resource_amount;
-
-                        match [
-                            (Ore::Iron, iron),
-                            (Ore::Copper, copper),
-                            (Ore::Coal, coal),
-                            (Ore::Stone, stone),
-                        ]
-                        .iter()
-                        .map(|(ore, v)| (ore, v.max(0.) as u32))
-                        .max_by_key(|v| v.1)
-                        {
-                            Some((ore, v)) if 0 < v => cell.ore = Some(OreValue(*ore, v)),
-                            _ => (),
-                        }
-                    }
-                }
-                calculate_back_image(&mut ret, width, height);
-                ret
-            },
-            structures: vec![
-                wrap_structure(Box::new(TransportBelt::new(10, 3, Rotation::Left))),
-                wrap_structure(Box::new(TransportBelt::new(11, 3, Rotation::Left))),
-                wrap_structure(Box::new(TransportBelt::new(12, 3, Rotation::Left))),
-                wrap_structure(Box::new(OreMine::new(12, 2, Rotation::Bottom))),
-                wrap_structure(Box::new(Furnace::new(&Position::new(8, 3)))),
-                wrap_structure(Box::new(Assembler::new(&Position::new(6, 3)))),
-                wrap_structure(Box::new(Boiler::new(&Position::new(13, 5)))),
-                wrap_structure(Box::new(SteamEngine::new(&Position::new(12, 5)))),
-            ],
-=======
             board,
             terrain_params,
             structures,
->>>>>>> e5162409
             selected_structure_inventory: None,
             ore_harvesting: None,
             drop_items,
