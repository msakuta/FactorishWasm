--- conflicted
+++ resolved
@@ -49,167 +49,7 @@
     }
 }
 
-<<<<<<< HEAD
-/// A structure that allow random access to structure array excluding single element.
-/// It is convenient when you want to have mutable reference to two elements in the array at the same time.
-pub(crate) struct StructureDynIter<'a> {
-    left_start: usize,
-    left: &'a mut [StructureEntry],
-    right_start: usize,
-    right: &'a mut [StructureEntry],
-}
-
-impl<'a> StructureDynIter<'a> {
-    pub(crate) fn new_all(source: &'a mut [StructureEntry]) -> Self {
-        Self {
-            left_start: 0,
-            right_start: source.len(),
-            left: source,
-            right: &mut [],
-        }
-    }
-
-    pub(crate) fn new(
-        source: &'a mut [StructureEntry],
-        split_idx: usize,
-    ) -> Result<(&'a mut StructureEntry, Self), JsValue> {
-        let (left, right) = source.split_at_mut(split_idx);
-        let (center, right) = right
-            .split_first_mut()
-            .ok_or_else(|| JsValue::from_str("Structures split fail"))?;
-        Ok((
-            center,
-            Self {
-                left_start: 0,
-                left,
-                right_start: split_idx + 1,
-                right,
-            },
-        ))
-    }
-
-    /// Accessor without generation checking.
-    #[allow(dead_code)]
-    pub(crate) fn get_at(&self, idx: usize) -> Option<&StructureEntry> {
-        if self.left_start <= idx && idx < self.left_start + self.left.len() {
-            self.left.get(idx - self.left_start)
-        } else if self.right_start <= idx && idx < self.right_start + self.right.len() {
-            self.right.get(idx - self.right_start)
-        } else {
-            None
-        }
-    }
-
-    /// Mutable accessor without generation checking.
-    #[allow(dead_code)]
-    pub(crate) fn get_at_mut(&mut self, idx: usize) -> Option<&mut StructureEntry> {
-        if self.left_start <= idx && idx < self.left_start + self.left.len() {
-            self.left.get_mut(idx - self.left_start)
-        } else if self.right_start <= idx && idx < self.right_start + self.right.len() {
-            self.right.get_mut(idx - self.right_start)
-        } else {
-            None
-        }
-    }
-
-    /// Accessor with generation checking.
-    #[allow(dead_code)]
-    pub(crate) fn get(&self, id: StructureId) -> Option<&StructureBundle> {
-        let idx = id.id as usize;
-        if self.left_start <= idx && idx < self.left_start + self.left.len() {
-            self.left
-                .get(idx - self.left_start)
-                .filter(|s| s.gen == id.gen)
-                .map(|s| s.bundle.as_ref())
-                .flatten()
-        } else if self.right_start <= idx && idx < self.right_start + self.right.len() {
-            self.right
-                .get(idx - self.right_start)
-                .filter(|s| s.gen == id.gen)
-                .map(|s| s.bundle.as_ref())
-                .flatten()
-        } else {
-            None
-        }
-    }
-
-    /// Mutable accessor with generation checking.
-    pub(crate) fn get_mut(&mut self, id: StructureId) -> Option<&mut StructureBundle> {
-        let idx = id.id as usize;
-        if self.left_start <= idx && idx < self.left_start + self.left.len() {
-            self.left
-                .get_mut(idx - self.left_start)
-                .filter(|s| s.gen == id.gen)
-                .map(|s| s.bundle.as_mut())
-                // Interestingly, we need .map(|s| s as &mut dyn Structure) to compile.
-                // .map(|s| s.dynamic.as_deref_mut())
-                .flatten()
-        } else if self.right_start <= idx && idx < self.right_start + self.right.len() {
-            self.right
-                .get_mut(idx - self.right_start)
-                .filter(|s| s.gen == id.gen)
-                .map(|s| s.bundle.as_mut())
-                // .map(|s| s.dynamic.as_deref_mut())
-                .flatten()
-        } else {
-            None
-        }
-    }
-
-    pub(crate) fn dyn_iter_id(&self) -> impl Iterator<Item = (StructureId, &StructureBundle)> + '_ {
-        self.left
-            .iter()
-            .enumerate()
-            .map(move |(i, val)| {
-                (
-                    StructureId {
-                        id: (i + self.left_start) as u32,
-                        gen: val.gen,
-                    },
-                    val,
-                )
-            })
-            .chain(self.right.iter().enumerate().map(move |(i, val)| {
-                (
-                    StructureId {
-                        id: (i + self.right_start) as u32,
-                        gen: val.gen,
-                    },
-                    val,
-                )
-            }))
-            .filter_map(|(i, s)| Some((i, s.bundle.as_ref()?)))
-    }
-}
-
-impl<'a> DynIter for StructureDynIter<'a> {
-    type Item = StructureBundle;
-    fn dyn_iter(&self) -> Box<dyn Iterator<Item = &Self::Item> + '_> {
-        Box::new(
-            self.left
-                .iter()
-                .chain(self.right.iter())
-                .filter_map(|s| s.bundle.as_ref()),
-        )
-    }
-    fn as_dyn_iter(&self) -> &dyn DynIter<Item = Self::Item> {
-        self
-    }
-}
-
-impl<'a> DynIterMut for StructureDynIter<'a> {
-    fn dyn_iter_mut(&mut self) -> Box<dyn Iterator<Item = &mut Self::Item> + '_> {
-        Box::new(
-            self.left
-                .iter_mut()
-                .chain(self.right.iter_mut())
-                .filter_map(|s| s.bundle.as_mut()),
-        )
-    }
-}
-=======
 pub(crate) use self::iter::StructureDynIter;
->>>>>>> 95b1e233
 
 #[derive(Eq, PartialEq, Hash, Copy, Clone, Debug, Serialize, Deserialize)]
 pub(crate) struct Position {
@@ -282,11 +122,7 @@
     pub y1: i32,
 }
 
-<<<<<<< HEAD
-#[derive(Debug, Copy, Clone, Serialize, Deserialize, RotateEnum)]
-=======
 #[derive(Copy, Clone, Serialize, Deserialize, RotateEnum, PartialEq)]
->>>>>>> 95b1e233
 pub(crate) enum Rotation {
     Left,
     Top,
@@ -330,7 +166,7 @@
         matches!(self, Rotation::Left | Rotation::Right)
     }
 
-    pub fn is_vertcial(&self) -> bool {
+    pub fn is_vertical(&self) -> bool {
         !self.is_horizontal()
     }
 }
@@ -357,12 +193,6 @@
 
 pub(crate) trait Structure {
     fn name(&self) -> &str;
-<<<<<<< HEAD
-=======
-    fn position(&self) -> &Position;
-    fn rotation(&self) -> Option<Rotation> {
-        None
-    }
 
     /// Specialized method to get underground belt direction.
     /// We don't like to put this to Structure trait method, but we don't have an option
@@ -372,7 +202,6 @@
         None
     }
 
->>>>>>> 95b1e233
     fn size(&self) -> Size {
         Size {
             width: 1,
@@ -402,11 +231,9 @@
         depth: i32,
         is_tooptip: bool,
     ) -> Result<(), JsValue>;
-<<<<<<< HEAD
-    fn desc(&self, _components: &StructureComponents, _state: &FactorishState) -> String {
-=======
     fn draw_gl(
         &self,
+        _components: &StructureComponents,
         _state: &FactorishState,
         _gl: &web_sys::WebGlRenderingContext,
         _depth: i32,
@@ -414,8 +241,7 @@
     ) -> Result<(), JsValue> {
         Ok(())
     }
-    fn desc(&self, _state: &FactorishState) -> String {
->>>>>>> 95b1e233
+    fn desc(&self, _components: &StructureComponents, _state: &FactorishState) -> String {
         String::from("")
     }
     fn frame_proc(
@@ -432,12 +258,8 @@
         &mut self,
         _components: &mut StructureComponents,
         _other_id: StructureId,
-<<<<<<< HEAD
         _other: &StructureBundle,
-=======
-        _other: &dyn Structure,
         _others: &StructureDynIter,
->>>>>>> 95b1e233
         _construct: bool,
     ) -> Result<(), JsValue> {
         Ok(())
@@ -457,11 +279,8 @@
     }
     fn rotate(
         &mut self,
-<<<<<<< HEAD
         _components: &mut StructureComponents,
-=======
         _state: &mut FactorishState,
->>>>>>> 95b1e233
         _others: &StructureDynIter,
     ) -> Result<(), RotateErr> {
         Err(RotateErr::NotSupported)
@@ -490,7 +309,7 @@
     }
     /// Returns wheter the structure can accept an item as the input. If this structure is a factory
     /// that returns recipes by get_selected_recipe(), it will check if it's in the inputs.
-    fn can_input(&self, item_type: &ItemType) -> bool {
+    fn can_input(&self, _components: &StructureComponents, item_type: &ItemType) -> bool {
         if let Some(recipe) = self.get_selected_recipe() {
             recipe.input.get(item_type).is_some()
         } else {
@@ -499,7 +318,7 @@
     }
     /// Query a set of items that this structure can output. Actual output would not happen until `output()`, thus
     /// this method is immutable. It should return empty Inventory if it cannot output anything.
-    fn can_output(&self, _structures: &StructureDynIter) -> Inventory {
+    fn can_output(&self, _components: &StructureComponents, _structures: &StructureDynIter) -> Inventory {
         Inventory::new()
     }
     /// Perform actual output. The operation should always succeed since the output-tability is checked beforehand
@@ -674,6 +493,10 @@
         }
     }
 
+    pub(crate) fn bounding_box(&self) -> Option<BoundingBox> {
+        self.dynamic.bounding_box(&self.components)
+    }
+
     pub(crate) fn input(&mut self, item: &DropItem) -> Result<(), JsValue> {
         self.dynamic
             .input(&mut self.components, item)
@@ -694,7 +517,7 @@
     }
 
     pub(crate) fn can_input(&self, item_type: &ItemType) -> bool {
-        self.dynamic.can_input(item_type)
+        self.dynamic.can_input(&self.components, item_type)
             || self
                 .components
                 .burner
@@ -709,8 +532,8 @@
                 .unwrap_or(false)
     }
 
-    pub(crate) fn can_output(&self) -> Inventory {
-        let mut ret = self.dynamic.can_output();
+    pub(crate) fn can_output(&self, others: &StructureDynIter) -> Inventory {
+        let mut ret = self.dynamic.can_output(&self.components, others);
         if let Some(factory) = self.components.factory.as_ref() {
             ret.merge(factory.can_output());
         }
@@ -755,8 +578,8 @@
         }
     }
 
-    pub(crate) fn rotate(&mut self, others: &StructureDynIter) -> Result<(), RotateErr> {
-        let result = self.dynamic.rotate(&mut self.components, others);
+    pub(crate) fn rotate(&mut self, state: &mut FactorishState, others: &StructureDynIter) -> Result<(), RotateErr> {
+        let result = self.dynamic.rotate(&mut self.components, state, others);
         if result.is_ok() {
             return Ok(());
         }
