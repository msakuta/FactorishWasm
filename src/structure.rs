mod iter;

use super::{
    drop_items::DropItem,
    dyn_iter::{DynIter, DynIterMut},
    items::ItemType,
    water_well::FluidBox,
    FactorishState, Inventory, InventoryTrait, Recipe,
};
use rotate_enum::RotateEnum;
use serde::{Deserialize, Serialize};
use std::borrow::Cow;
use wasm_bindgen::prelude::*;
use web_sys::CanvasRenderingContext2d;

#[macro_export]
macro_rules! serialize_impl {
    () => {
        fn serialize(&self) -> serde_json::Result<serde_json::Value> {
            serde_json::to_value(self)
        }
    };
}

#[macro_export]
macro_rules! draw_fuel_alarm {
    ($self_:expr, $state:expr, $context:expr) => {
        if $self_.recipe.is_some() && $self_.power == 0. && $state.sim_time % 1. < 0.5 {
            if let Some(img) = $state.image_fuel_alarm.as_ref() {
                let (x, y) = (
                    $self_.position.x as f64 * 32.,
                    $self_.position.y as f64 * 32.,
                );
                $context.draw_image_with_image_bitmap(&img.bitmap, x, y)?;
            } else {
                return js_err!("fuel alarm image not available");
            }
        }
    };
}

#[derive(Serialize, Deserialize, Debug, Clone, Copy, PartialEq, Eq, Hash)]
pub(crate) struct StructureId {
    pub id: u32,
    pub gen: u32,
}

pub(crate) struct StructureEntryIterator<'a>(&'a mut [StructureEntry], &'a mut [StructureEntry]);

impl<'a> DynIter for StructureEntryIterator<'a> {
    type Item = StructureEntry;
    fn dyn_iter(&self) -> Box<dyn Iterator<Item = &Self::Item> + '_> {
        Box::new(self.0.iter().chain(self.1.iter()))
    }
    fn as_dyn_iter(&self) -> &dyn DynIter<Item = Self::Item> {
        self
    }
}

impl<'a> DynIterMut for StructureEntryIterator<'a> {
    fn dyn_iter_mut(&mut self) -> Box<dyn Iterator<Item = &mut Self::Item> + '_> {
        Box::new(self.0.iter_mut().chain(self.1.iter_mut()))
    }
}

<<<<<<< HEAD
pub(crate) use self::iter::{
    StructureDynIter, StructureDynIterId, StructureDynIterIter, StructureDynIterIterMut,
};
=======
#[derive(Default)]
pub(crate) struct StructureSlice<'a> {
    start: usize,
    slice: &'a mut [StructureEntry],
}
>>>>>>> e5162409

/// A structure that allow random access to structure array with possible gaps.
/// It uses a Vec of slices, which will use dynamic memory, which is a bit sad, but we can allow any number
/// of slices and access internal object in O(n) where n is the number of slices, not the number of objects.
/// It is convenient when you want to have mutable reference to two elements in the array at the same time.
pub(crate) struct StructureDynIter<'a>(Vec<StructureSlice<'a>>);

impl<'a> StructureDynIter<'a> {
<<<<<<< HEAD
    pub(crate) fn dyn_iter_id(&self) -> impl Iterator<Item = (StructureId, &dyn Structure)> + '_ {
        StructureDynIterId::new(self)
        // self.left
        //     .iter()
        //     .enumerate()
        //     .map(move |(i, val)| {
        //         (
        //             StructureId {
        //                 id: (i + self.left_start) as u32,
        //                 gen: val.gen,
        //             },
        //             val,
        //         )
        //     })
        //     .chain(self.right.iter().enumerate().map(move |(i, val)| {
        //         (
        //             StructureId {
        //                 id: (i + self.right_start) as u32,
        //                 gen: val.gen,
        //             },
        //             val,
        //         )
        //     }))
        //     .filter_map(|(i, s)| Some((i, s.dynamic.as_deref()?)))
    }

    fn dyn_iter(&self) -> StructureDynIterIter<'_, '_> {
        StructureDynIterIter::new(self)
    }

    fn dyn_iter_mut<'s, 'b>(&'s mut self) -> StructureDynIterIterMut<'b, 'a>
    where
        's: 'b,
        'b: 'a,
    {
        StructureDynIterIterMut::new(self)
    }
}

// impl<'a> DynIter for StructureDynIter<'a> {
//     type Item = dyn Structure;
//     fn dyn_iter(&self) -> Box<dyn Iterator<Item = &Self::Item> + '_> {
//         Box::new(StructureDynIterIter::new(self)
//             // self.left
//             //     .iter()
//             //     .chain(self.right.iter())
//             //     .filter_map(|s| s.dynamic.as_deref()),
//         )
//     }
//     fn as_dyn_iter(&self) -> &dyn DynIter<Item = Self::Item> {
//         self
//     }
// }

// impl<'a> DynIterMut for StructureDynIter<'a> {
//     fn dyn_iter_mut(&mut self) -> Box<dyn Iterator<Item = &mut Self::Item> + '_> {
//         Box::new(
//             self.left
//                 .iter_mut()
//                 .chain(self.right.iter_mut())
//                 .filter_map(|s| s.dynamic.as_deref_mut()),
//         )
//     }
// }
=======
    pub(crate) fn new_all(source: &'a mut [StructureEntry]) -> Self {
        Self(vec![StructureSlice {
            start: 0,
            slice: source,
        }])
    }

    pub(crate) fn new(
        source: &'a mut [StructureEntry],
        split_idx: usize,
    ) -> Result<(&'a mut StructureEntry, Self), JsValue> {
        let (left, right) = source.split_at_mut(split_idx);
        let (center, right) = right
            .split_first_mut()
            .ok_or_else(|| JsValue::from_str("Structures split fail"))?;
        Ok((
            center,
            Self(vec![
                StructureSlice {
                    start: 0,
                    slice: left,
                },
                StructureSlice {
                    start: split_idx + 1,
                    slice: right,
                },
            ]),
        ))
    }

    pub(crate) fn exclude(&mut self, idx: usize) -> Result<&mut StructureEntry, JsValue> {
        if let Some((slice_idx, _)) = self
            .0
            .iter_mut()
            .enumerate()
            .find(|(_, slice)| slice.start <= idx && idx < slice.start + slice.slice.len())
        {
            let slice = std::mem::take(&mut self.0[slice_idx]);
            let (left, right) = slice.slice.split_at_mut(slice_idx - slice.start);
            let (center, right) = right
                .split_first_mut()
                .ok_or_else(|| js_str!("Structure split fail"))?;
            self.0[slice_idx] = StructureSlice {
                start: slice.start,
                slice: left,
            };
            self.0.push(StructureSlice {
                start: idx,
                slice: right,
            });
            Ok(center)
        } else {
            js_err!("Strucutre slices out of range")
        }
    }

    /// Accessor without generation checking.
    #[allow(dead_code)]
    pub(crate) fn get_at(&self, idx: usize) -> Option<&StructureEntry> {
        self.0
            .iter()
            .find(|slice| slice.start <= idx && idx < slice.start + slice.slice.len())
            .and_then(|slice| slice.slice.get(idx - slice.start))
    }

    /// Mutable accessor without generation checking.
    #[allow(dead_code)]
    pub(crate) fn get_at_mut(&mut self, idx: usize) -> Option<&mut StructureEntry> {
        self.0
            .iter_mut()
            .find(|slice| slice.start <= idx && idx < slice.start + slice.slice.len())
            .and_then(|slice| slice.slice.get_mut(idx - slice.start))
    }

    /// Accessor with generation checking.
    #[allow(dead_code)]
    pub(crate) fn get(&self, id: StructureId) -> Option<&dyn Structure> {
        let idx = id.id as usize;
        self.0
            .iter()
            .find(|slice| slice.start <= idx && idx < slice.start + slice.slice.len())
            .and_then(|slice| {
                slice
                    .slice
                    .get(idx - slice.start)
                    .filter(|s| s.gen == id.gen)
                    .and_then(|s| s.dynamic.as_deref())
            })
    }

    /// Mutable accessor with generation checking.
    pub(crate) fn get_mut(&mut self, id: StructureId) -> Option<&mut (dyn Structure + '_)> {
        let idx = id.id as usize;
        self.0
            .iter_mut()
            .find(|slice| slice.start <= idx && idx < slice.start + slice.slice.len())
            .and_then(|slice| {
                slice
                    .slice
                    .get_mut(idx - slice.start)
                    .filter(|s| s.gen == id.gen)
                    .and_then(|s| s.dynamic.as_deref_mut().map(|s| s as &mut dyn Structure))
                // Interestingly, we need .map(|s| s as &mut dyn Structure) to compile.
                // .map(|s| s.dynamic.as_deref_mut())
            })
    }

    pub(crate) fn dyn_iter_id(&self) -> impl Iterator<Item = (StructureId, &dyn Structure)> + '_ {
        self.0
            .iter()
            .flat_map(move |slice| {
                let start = slice.start;
                slice
                    .slice
                    .iter()
                    .enumerate()
                    .map(move |(i, val)| (i + start, val))
            })
            .filter_map(|(id, val)| {
                Some((
                    StructureId {
                        id: id as u32,
                        gen: val.gen,
                    },
                    val.dynamic.as_deref()?,
                ))
            })
    }
}

impl<'a> DynIter for StructureDynIter<'a> {
    type Item = dyn Structure;
    fn dyn_iter(&self) -> Box<dyn Iterator<Item = &Self::Item> + '_> {
        Box::new(
            self.0
                .iter()
                .flat_map(|slice| slice.slice.iter().filter_map(|s| s.dynamic.as_deref())),
        )
    }
    fn as_dyn_iter(&self) -> &dyn DynIter<Item = Self::Item> {
        self
    }
}

impl<'a> DynIterMut for StructureDynIter<'a> {
    fn dyn_iter_mut(&mut self) -> Box<dyn Iterator<Item = &mut Self::Item> + '_> {
        Box::new(self.0.iter_mut().flat_map(|slice| {
            slice
                .slice
                .iter_mut()
                .filter_map(|s| s.dynamic.as_deref_mut())
        }))
    }
}
>>>>>>> e5162409

#[derive(Eq, PartialEq, Hash, Copy, Clone, Debug, Serialize, Deserialize)]
pub(crate) struct Position {
    pub x: i32,
    pub y: i32,
}

impl Position {
    pub fn new(x: i32, y: i32) -> Self {
        Self { x, y }
    }

    pub(crate) fn div_mod(&self, size: i32) -> (Position, Position) {
        let div = Position::new(self.x.div_euclid(size), self.y.div_euclid(size));
        let mod_ = Position::new(self.x.rem_euclid(size), self.y.rem_euclid(size));
        (div, mod_)
    }

    pub(crate) fn add(&self, o: (i32, i32)) -> Position {
        Self {
            x: self.x + o.0,
            y: self.y + o.1,
        }
    }
    pub(crate) fn distance(&self, position: &Position) -> i32 {
        (position.x - self.x).abs().max((position.y - self.y).abs())
    }

    /// Check whether the positions are neighbors. Return false if they are exactly the same.
    #[allow(dead_code)]
    pub(crate) fn is_neighbor(&self, pos2: &Position) -> bool {
        [[-1, 0], [0, -1], [1, 0], [0, 1]].iter().any(|rel_pos| {
            let pos = Position {
                x: pos2.x + rel_pos[0],
                y: pos2.y + rel_pos[1],
            };
            *self == pos
        })
    }

    pub(crate) fn neighbor_index(&self, pos2: &Position) -> Option<u32> {
        for (i, rel_pos) in [[-1, 0], [0, -1], [1, 0], [0, 1]].iter().enumerate() {
            let pos = Position {
                x: pos2.x + rel_pos[0],
                y: pos2.y + rel_pos[1],
            };
            if *self == pos {
                return Some(i as u32);
            }
        }
        None
    }
}

impl From<&[i32; 2]> for Position {
    fn from(xy: &[i32; 2]) -> Self {
        Self { x: xy[0], y: xy[1] }
    }
}

pub(crate) struct Size {
    pub width: i32,
    pub height: i32,
}

pub(crate) struct BoundingBox {
    pub x0: i32,
    pub y0: i32,
    pub x1: i32,
    pub y1: i32,
}

#[derive(Copy, Clone, Serialize, Deserialize, RotateEnum)]
pub(crate) enum Rotation {
    Left,
    Top,
    Right,
    Bottom,
}

impl Rotation {
    pub fn delta(&self) -> (i32, i32) {
        match self {
            Rotation::Left => (-1, 0),
            Rotation::Top => (0, -1),
            Rotation::Right => (1, 0),
            Rotation::Bottom => (0, 1),
        }
    }

    pub fn delta_inv(&self) -> (i32, i32) {
        let delta = self.delta();
        (-delta.0, -delta.1)
    }

    pub fn angle_deg(&self) -> i32 {
        self.angle_4() * 90
    }

    pub fn angle_4(&self) -> i32 {
        match self {
            Rotation::Left => 2,
            Rotation::Top => 3,
            Rotation::Right => 0,
            Rotation::Bottom => 1,
        }
    }

    pub fn angle_rad(&self) -> f64 {
        self.angle_deg() as f64 * std::f64::consts::PI / 180.
    }

    pub fn is_horizontal(&self) -> bool {
        matches!(self, Rotation::Left | Rotation::Right)
    }

    pub fn is_vertial(&self) -> bool {
        !self.is_horizontal()
    }
}

pub(crate) enum FrameProcResult {
    None,
    InventoryChanged(Position),
}

pub(crate) enum ItemResponse {
    Move(i32, i32),
    Consume,
}

pub(crate) type ItemResponseResult = (ItemResponse, Option<FrameProcResult>);

#[derive(Debug)]
pub(crate) enum RotateErr {
    NotFound,
    NotSupported,
    Other(JsValue),
}

pub(crate) trait Structure {
    fn name(&self) -> &str;
    fn position(&self) -> &Position;
    fn size(&self) -> Size {
        Size {
            width: 1,
            height: 1,
        }
    }
    fn bounding_box(&self) -> BoundingBox {
        let (position, size) = (self.position(), self.size());
        BoundingBox {
            x0: position.x,
            y0: position.y,
            x1: position.x + size.width,
            y1: position.y + size.height,
        }
    }
    fn contains(&self, pos: &Position) -> bool {
        let bb = self.bounding_box();
        bb.x0 <= pos.x && pos.x < bb.x1 && bb.y0 <= pos.y && pos.y < bb.y1
    }
    fn draw(
        &self,
        state: &FactorishState,
        context: &CanvasRenderingContext2d,
        depth: i32,
        is_tooptip: bool,
    ) -> Result<(), JsValue>;
    fn desc(&self, _state: &FactorishState) -> String {
        String::from("")
    }
    fn frame_proc(
        &mut self,
        _me: StructureId,
        _state: &mut FactorishState,
        _structures: &mut StructureDynIter,
    ) -> Result<FrameProcResult, ()> {
        Ok(FrameProcResult::None)
    }
    /// event handler for costruction events around the structure.
    fn on_construction(
        &mut self,
        _other_id: StructureId,
        _other: &dyn Structure,
        _construct: bool,
    ) -> Result<(), JsValue> {
        Ok(())
    }
    /// event handler for costruction events for this structure itself.
    fn on_construction_self(
        &mut self,
        _id: StructureId,
        _others: &StructureDynIter,
        _construct: bool,
    ) -> Result<(), JsValue> {
        Ok(())
    }
    fn movable(&self) -> bool {
        false
    }
    fn rotate(&mut self, _others: &StructureDynIter) -> Result<(), RotateErr> {
        Err(RotateErr::NotSupported)
    }
    fn set_rotation(&mut self, _rotation: &Rotation) -> Result<(), ()> {
        Err(())
    }
    /// Called every frame for each item that is on this structure.
    fn item_response(&mut self, _item: &DropItem) -> Result<ItemResponseResult, ()> {
        Err(())
    }
    fn input(&mut self, _o: &DropItem) -> Result<(), JsValue> {
        Err(JsValue::from_str("Not supported"))
    }
    /// Returns wheter the structure can accept an item as the input. If this structure is a factory
    /// that returns recipes by get_selected_recipe(), it will check if it's in the inputs.
    fn can_input(&self, item_type: &ItemType) -> bool {
        if let Some(recipe) = self.get_selected_recipe() {
            recipe.input.get(item_type).is_some()
        } else {
            false
        }
    }
    /// Query a set of items that this structure can output. Actual output would not happen until `output()`, thus
    /// this method is immutable. It should return empty Inventory if it cannot output anything.
    fn can_output(&self, _structures: &StructureDynIter) -> Inventory {
        Inventory::new()
    }
    /// Perform actual output. The operation should always succeed since the output-tability is checked beforehand
    /// with `can_output`.
    fn output(&mut self, _state: &mut FactorishState, _item_type: &ItemType) -> Result<(), ()> {
        Err(())
    }
    fn burner_inventory(&self) -> Option<&Inventory> {
        None
    }
    fn add_burner_inventory(&mut self, _item_type: &ItemType, _amount: isize) -> isize {
        0
    }
    fn burner_energy(&self) -> Option<(f64, f64)> {
        None
    }
    fn inventory(&self, _is_input: bool) -> Option<&Inventory> {
        None
    }
    fn inventory_mut(&mut self, _is_input: bool) -> Option<&mut Inventory> {
        None
    }
    /// Some structures don't have an inventory, but still can have some item, e.g. inserter hands.
    /// We need to retrieve them when we destory such a structure, or we might lose items into void.
    /// It will take away the inventory by default, destroying the instance's inventory.
    fn destroy_inventory(&mut self) -> Inventory {
        let mut ret = self
            .inventory_mut(true)
            .map_or(Inventory::new(), |inventory| std::mem::take(inventory));
        ret.merge(
            self.inventory_mut(false)
                .map_or(Inventory::new(), |inventory| std::mem::take(inventory)),
        );
        ret
    }
    /// Returns a list of recipes. The return value is wrapped in a Cow because some
    /// structures can return dynamically configured list of recipes, while some others
    /// have static fixed list of recipes. In reality, all our structures return a fixed list though.
    fn get_recipes(&self) -> Cow<[Recipe]> {
        Cow::from(&[][..])
    }
    fn select_recipe(&mut self, _index: usize) -> Result<bool, JsValue> {
        Err(JsValue::from_str("recipes not available"))
    }
    fn get_selected_recipe(&self) -> Option<&Recipe> {
        None
    }
    fn fluid_box(&self) -> Option<Vec<&FluidBox>> {
        None
    }
    fn fluid_box_mut(&mut self) -> Option<Vec<&mut FluidBox>> {
        None
    }
    fn connection(
        &self,
        state: &FactorishState,
        structures: &dyn DynIter<Item = StructureEntry>,
    ) -> [bool; 4] {
        // let mut structures_copy = structures.clone();
        let has_fluid_box = |x, y| {
            if x < 0 || state.width <= x as u32 || y < 0 || state.height <= y as u32 {
                return false;
            }
            if let Some(structure) = structures
                .dyn_iter()
                .filter_map(|s| s.dynamic.as_deref())
                .find(|s| *s.position() == Position { x, y })
            {
                return structure.fluid_box().is_some();
            }
            false
        };

        // Fluid containers connect to other containers
        let Position { x, y } = *self.position();
        let l = has_fluid_box(x - 1, y);
        let t = has_fluid_box(x, y - 1);
        let r = has_fluid_box(x + 1, y);
        let b = has_fluid_box(x, y + 1);
        [l, t, r, b]
    }
    /// If this structure can connect to power grid.
    fn power_source(&self) -> bool {
        false
    }
    /// If this structure drains power from the grid
    fn power_sink(&self) -> bool {
        false
    }
    /// Try to drain power from this structure.
    /// @param demand in kilojoules.
    /// @returns None if it does not support power supply.
    fn power_outlet(&mut self, _demand: f64) -> Option<f64> {
        None
    }
    fn wire_reach(&self) -> u32 {
        3
    }
    fn serialize(&self) -> serde_json::Result<serde_json::Value>;
}

pub(crate) type StructureBoxed = Box<dyn Structure>;

pub(crate) struct StructureEntry {
    pub gen: u32,
    pub dynamic: Option<StructureBoxed>,
}<|MERGE_RESOLUTION|>--- conflicted
+++ resolved
@@ -63,246 +63,7 @@
     }
 }
 
-<<<<<<< HEAD
-pub(crate) use self::iter::{
-    StructureDynIter, StructureDynIterId, StructureDynIterIter, StructureDynIterIterMut,
-};
-=======
-#[derive(Default)]
-pub(crate) struct StructureSlice<'a> {
-    start: usize,
-    slice: &'a mut [StructureEntry],
-}
->>>>>>> e5162409
-
-/// A structure that allow random access to structure array with possible gaps.
-/// It uses a Vec of slices, which will use dynamic memory, which is a bit sad, but we can allow any number
-/// of slices and access internal object in O(n) where n is the number of slices, not the number of objects.
-/// It is convenient when you want to have mutable reference to two elements in the array at the same time.
-pub(crate) struct StructureDynIter<'a>(Vec<StructureSlice<'a>>);
-
-impl<'a> StructureDynIter<'a> {
-<<<<<<< HEAD
-    pub(crate) fn dyn_iter_id(&self) -> impl Iterator<Item = (StructureId, &dyn Structure)> + '_ {
-        StructureDynIterId::new(self)
-        // self.left
-        //     .iter()
-        //     .enumerate()
-        //     .map(move |(i, val)| {
-        //         (
-        //             StructureId {
-        //                 id: (i + self.left_start) as u32,
-        //                 gen: val.gen,
-        //             },
-        //             val,
-        //         )
-        //     })
-        //     .chain(self.right.iter().enumerate().map(move |(i, val)| {
-        //         (
-        //             StructureId {
-        //                 id: (i + self.right_start) as u32,
-        //                 gen: val.gen,
-        //             },
-        //             val,
-        //         )
-        //     }))
-        //     .filter_map(|(i, s)| Some((i, s.dynamic.as_deref()?)))
-    }
-
-    fn dyn_iter(&self) -> StructureDynIterIter<'_, '_> {
-        StructureDynIterIter::new(self)
-    }
-
-    fn dyn_iter_mut<'s, 'b>(&'s mut self) -> StructureDynIterIterMut<'b, 'a>
-    where
-        's: 'b,
-        'b: 'a,
-    {
-        StructureDynIterIterMut::new(self)
-    }
-}
-
-// impl<'a> DynIter for StructureDynIter<'a> {
-//     type Item = dyn Structure;
-//     fn dyn_iter(&self) -> Box<dyn Iterator<Item = &Self::Item> + '_> {
-//         Box::new(StructureDynIterIter::new(self)
-//             // self.left
-//             //     .iter()
-//             //     .chain(self.right.iter())
-//             //     .filter_map(|s| s.dynamic.as_deref()),
-//         )
-//     }
-//     fn as_dyn_iter(&self) -> &dyn DynIter<Item = Self::Item> {
-//         self
-//     }
-// }
-
-// impl<'a> DynIterMut for StructureDynIter<'a> {
-//     fn dyn_iter_mut(&mut self) -> Box<dyn Iterator<Item = &mut Self::Item> + '_> {
-//         Box::new(
-//             self.left
-//                 .iter_mut()
-//                 .chain(self.right.iter_mut())
-//                 .filter_map(|s| s.dynamic.as_deref_mut()),
-//         )
-//     }
-// }
-=======
-    pub(crate) fn new_all(source: &'a mut [StructureEntry]) -> Self {
-        Self(vec![StructureSlice {
-            start: 0,
-            slice: source,
-        }])
-    }
-
-    pub(crate) fn new(
-        source: &'a mut [StructureEntry],
-        split_idx: usize,
-    ) -> Result<(&'a mut StructureEntry, Self), JsValue> {
-        let (left, right) = source.split_at_mut(split_idx);
-        let (center, right) = right
-            .split_first_mut()
-            .ok_or_else(|| JsValue::from_str("Structures split fail"))?;
-        Ok((
-            center,
-            Self(vec![
-                StructureSlice {
-                    start: 0,
-                    slice: left,
-                },
-                StructureSlice {
-                    start: split_idx + 1,
-                    slice: right,
-                },
-            ]),
-        ))
-    }
-
-    pub(crate) fn exclude(&mut self, idx: usize) -> Result<&mut StructureEntry, JsValue> {
-        if let Some((slice_idx, _)) = self
-            .0
-            .iter_mut()
-            .enumerate()
-            .find(|(_, slice)| slice.start <= idx && idx < slice.start + slice.slice.len())
-        {
-            let slice = std::mem::take(&mut self.0[slice_idx]);
-            let (left, right) = slice.slice.split_at_mut(slice_idx - slice.start);
-            let (center, right) = right
-                .split_first_mut()
-                .ok_or_else(|| js_str!("Structure split fail"))?;
-            self.0[slice_idx] = StructureSlice {
-                start: slice.start,
-                slice: left,
-            };
-            self.0.push(StructureSlice {
-                start: idx,
-                slice: right,
-            });
-            Ok(center)
-        } else {
-            js_err!("Strucutre slices out of range")
-        }
-    }
-
-    /// Accessor without generation checking.
-    #[allow(dead_code)]
-    pub(crate) fn get_at(&self, idx: usize) -> Option<&StructureEntry> {
-        self.0
-            .iter()
-            .find(|slice| slice.start <= idx && idx < slice.start + slice.slice.len())
-            .and_then(|slice| slice.slice.get(idx - slice.start))
-    }
-
-    /// Mutable accessor without generation checking.
-    #[allow(dead_code)]
-    pub(crate) fn get_at_mut(&mut self, idx: usize) -> Option<&mut StructureEntry> {
-        self.0
-            .iter_mut()
-            .find(|slice| slice.start <= idx && idx < slice.start + slice.slice.len())
-            .and_then(|slice| slice.slice.get_mut(idx - slice.start))
-    }
-
-    /// Accessor with generation checking.
-    #[allow(dead_code)]
-    pub(crate) fn get(&self, id: StructureId) -> Option<&dyn Structure> {
-        let idx = id.id as usize;
-        self.0
-            .iter()
-            .find(|slice| slice.start <= idx && idx < slice.start + slice.slice.len())
-            .and_then(|slice| {
-                slice
-                    .slice
-                    .get(idx - slice.start)
-                    .filter(|s| s.gen == id.gen)
-                    .and_then(|s| s.dynamic.as_deref())
-            })
-    }
-
-    /// Mutable accessor with generation checking.
-    pub(crate) fn get_mut(&mut self, id: StructureId) -> Option<&mut (dyn Structure + '_)> {
-        let idx = id.id as usize;
-        self.0
-            .iter_mut()
-            .find(|slice| slice.start <= idx && idx < slice.start + slice.slice.len())
-            .and_then(|slice| {
-                slice
-                    .slice
-                    .get_mut(idx - slice.start)
-                    .filter(|s| s.gen == id.gen)
-                    .and_then(|s| s.dynamic.as_deref_mut().map(|s| s as &mut dyn Structure))
-                // Interestingly, we need .map(|s| s as &mut dyn Structure) to compile.
-                // .map(|s| s.dynamic.as_deref_mut())
-            })
-    }
-
-    pub(crate) fn dyn_iter_id(&self) -> impl Iterator<Item = (StructureId, &dyn Structure)> + '_ {
-        self.0
-            .iter()
-            .flat_map(move |slice| {
-                let start = slice.start;
-                slice
-                    .slice
-                    .iter()
-                    .enumerate()
-                    .map(move |(i, val)| (i + start, val))
-            })
-            .filter_map(|(id, val)| {
-                Some((
-                    StructureId {
-                        id: id as u32,
-                        gen: val.gen,
-                    },
-                    val.dynamic.as_deref()?,
-                ))
-            })
-    }
-}
-
-impl<'a> DynIter for StructureDynIter<'a> {
-    type Item = dyn Structure;
-    fn dyn_iter(&self) -> Box<dyn Iterator<Item = &Self::Item> + '_> {
-        Box::new(
-            self.0
-                .iter()
-                .flat_map(|slice| slice.slice.iter().filter_map(|s| s.dynamic.as_deref())),
-        )
-    }
-    fn as_dyn_iter(&self) -> &dyn DynIter<Item = Self::Item> {
-        self
-    }
-}
-
-impl<'a> DynIterMut for StructureDynIter<'a> {
-    fn dyn_iter_mut(&mut self) -> Box<dyn Iterator<Item = &mut Self::Item> + '_> {
-        Box::new(self.0.iter_mut().flat_map(|slice| {
-            slice
-                .slice
-                .iter_mut()
-                .filter_map(|s| s.dynamic.as_deref_mut())
-        }))
-    }
-}
->>>>>>> e5162409
+pub(crate) use self::iter::StructureDynIter;
 
 #[derive(Eq, PartialEq, Hash, Copy, Clone, Debug, Serialize, Deserialize)]
 pub(crate) struct Position {
