import rotateImage from "../img/rotate.png";
import closeImage from "../img/close.png";
import rightarrow from "../img/rightarrow.png";
import fuelBack from "../img/fuel-back.png";
import inventory from "../img/inventory.png";

import { loadImages, getImageFile } from "./images.js";
import { FactorishState } from "../pkg/index.js";

/// We may no longer need support for IE, since WebAssembly is not supported by IE anyway.
function isIE(){
    var ua = window.navigator.userAgent;
    var msie = ua.indexOf('MSIE ');
    var trident = ua.indexOf('Trident/');
    return msie > 0 || trident > 0;
}

const tooltipZIndex = 10000;
let xsize = 128;
let ysize = 128;
let unlimited = true;

(async function(){

    function sliderInit(sliderId, labelId, writer, logarithmic=false){
        const slider = document.getElementById(sliderId);
        const label = document.getElementById(labelId);
        label.innerHTML = slider.value;
    
        const sliderStats = () => {
          const [minp, maxp] = ["min", "max"].map(attr => parseFloat(slider.getAttribute(attr)));
          if(minp <= 0){
            throw "Minimum value for logarithmic slider must not be 0";
          }
          const [minv, maxv] = [minp, maxp].map(Math.log);
          // calculate adjustment factor
          const scale = (maxv-minv) / (maxp-minp);
          return {minp, maxp, minv, maxv, scale};
        };
    
        const updateFromInput = (_event) => {
          let value;
          if(logarithmic){
            const {minp, minv, scale} = sliderStats();
            value = Math.exp(minv + scale*(parseFloat(slider.value) - minp));
            label.innerHTML = value.toFixed(8);
          }
          else{
            value = parseFloat(slider.value);
            label.innerHTML = value;
          }
          writer(value);
        }
        const updateFromValue = (value) => {
          if(logarithmic){
            const {minp, scale, minv} = sliderStats();
    
            // Inverse of updateFromInput
            slider.value = (Math.log(value) - minv) / scale + minp;
            label.innerHTML = value.toFixed(8);
          }
          else{
            slider.value = value;
            label.innerHTML = value;
          }
          writer(value);
        };
        if(logarithmic){
          // Update the UI according to logarithmic scale even before the user touches the slider
          updateFromValue(parseFloat(slider.value));
        }
        slider.addEventListener("input", updateFromInput);
        return {elem: slider, update: updateFromValue};
    }

    let terrainSeed = 8913095;
    const seedElem = document.getElementById("seed");
    if(seedElem){
        seedElem.value = terrainSeed;
        seedElem.addEventListener("input", _ => {
            terrainSeed = parseInt(seedElem.value)
        });
    }

    let waterNoiseThreshold = 0.28;
    sliderInit("waterNoiseThreshold", "waterNoiseThresholdLabel", value => waterNoiseThreshold = value);
    let resourceAmount = 1000.;
    sliderInit("resourceAmount", "resourceAmountLabel", value => resourceAmount = value);
    let noiseScale = 5.;
    sliderInit("noiseScale", "noiseScaleLabel", value => noiseScale = value);
    let noiseThreshold = 0.30;
    sliderInit("noiseThreshold", "noiseThresholdLabel", value => noiseThreshold = value);
    let noiseOctaves = 3;
    sliderInit("noiseOctaves", "noiseOctavesLabel", value => noiseOctaves = value);

    function initPane(buttonId, containerId){
        const button = document.getElementById(buttonId);
        const container = document.getElementById(containerId);
        if(button){
            button.addEventListener("click", (event) => {
                container.style.display = container.style.display === "none" ? "block" : "none";
            });
        }
    }
    initPane("paramsButton", "paramsContainer");
    initPane("viewButton", "viewContainer");

    const scenarioSelectElem = document.getElementById("scenarioSelect");

    let paused = false;

    const canvas = document.getElementById('canvas');
    const popupContainer = document.getElementById("popupContainer");
    let canvasSize = canvas.getBoundingClientRect();
    const context = canvas.getContext('webgl', { alpha: false });

    const container = document.getElementById('container2');
    const containerRect = container.getBoundingClientRect();
    const inventoryElem = document.getElementById('inventory2');
    const mouseIcon = document.getElementById("mouseIcon");

    const toolTip = document.createElement('dim');
    toolTip.setAttribute('id', 'tooltip');
    toolTip.setAttribute('class', 'noselect');
    toolTip.innerHTML = 'hello there';
    toolTip.style.zIndex = tooltipZIndex; // Usually comes on top of all the other elements
    toolTip.style.display = 'none'; // Initially invisible
    container.appendChild(toolTip);

    const infoElem = document.createElement('div');
    infoElem.style.position = 'absolute';
    infoElem.style.backgroundColor = 'rgba(255, 255, 191, 0.75)';
    infoElem.style.border = '1px solid #00f';
    container.appendChild(infoElem);


    let loadedImages;
    let sim;
    try{
        loadedImages = await Promise.all(loadImages);

        sim = new FactorishState(
        {
            width: xsize,
            height: ysize,
            unlimited,
            terrain_seed: terrainSeed,
            water_noise_threshold: waterNoiseThreshold,
            resource_amount: resourceAmount,
            noise_scale: noiseScale,
            noise_threshold: noiseThreshold,
            noise_octaves: noiseOctaves,
        },
        updateInventory,
        popupText,
        scenarioSelectElem.value,
        context,
        loadedImages,
        );

        sim.render_init(canvas, infoElem, loadedImages);
        sim.render_gl_init(context);
    } catch(e) {
        alert(`FactorishState.render_init failed: ${e}`);
    }

    const refreshSize = (event) => {
        canvasSize = canvas.getBoundingClientRect();
        canvas.width = canvasSize.width;
        canvas.height = canvasSize.height;
        popupContainer.style.width = `${canvasSize.width}px`;
        popupContainer.style.height = `${canvasSize.height}px`;
        context.viewport(0, 0, canvas.width, canvas.height);
        infoElem.style.height = (canvasSize.height - mrect.height - tableMargin * 3) + 'px';
        sim.reset_viewport(canvas);
    };
    document.body.onresize = refreshSize;
    const headerButton = document.getElementById("headerButton");
    const headerContainer = document.getElementById("headerContainer");

    function setHeaderVisible(v = "toggle"){
        if(v === "toggle"){
            v = headerContainer.style.display === "none";
        }
        headerContainer.style.display = v ? "block" : "none";
        headerButton.classList = "headerButton " + (v ? "open" : "");
        headerButton.innerHTML = v ? "^" : ""
    }

    if(headerButton){
        headerButton.addEventListener("click", () => setHeaderVisible());
        const viewSettings = JSON.parse(localStorage.getItem("FactorishWasmViewSettings"));
        // Default visible
        if(viewSettings && !viewSettings.headerVisible)
            setHeaderVisible(false);
    }

    let selectedInventory = null;
    let selectedInventoryItem = null;

    let miniMapDrag = null;
    const tilesize = 32;
    const textType = isIE() ? "Text" : "text/plain";
    var windowZIndex = 1000;
    const objViewSize = tilesize / 2; // View size is slightly greater than hit detection radius
    const tableMargin = 10.;
    const miniMapSize = 200;
    const miniMapElem = document.createElement('canvas');
    miniMapElem.style.position = 'absolute';
    miniMapElem.style.border = '1px solid #000';
    miniMapElem.onmousedown = (evt) => {
        miniMapDrag = [evt.offsetX, evt.offsetY];
    };
    miniMapElem.onmousemove = function(evt){
        if(miniMapDrag){
            sim.delta_viewport_pos(
                (evt.offsetX - miniMapDrag[0]) * tilesize,
                (evt.offsetY - miniMapDrag[1]) * tilesize,
                false);
            miniMapDrag = [evt.offsetX, evt.offsetY, true];
        }
    };
    miniMapElem.onmouseup = (evt) => miniMapDrag = false;
    miniMapElem.onmouseleave = (evt) => miniMapDrag = false;
    container.appendChild(miniMapElem);
    miniMapElem.setAttribute("width", miniMapSize);
    miniMapElem.setAttribute("height", miniMapSize);
    miniMapElem.style.width = miniMapSize + 'px';
    miniMapElem.style.height = miniMapSize + 'px';
    miniMapElem.style.right = '8px';
    miniMapElem.style.top = '8px';
    const mrect = miniMapElem.getBoundingClientRect();
    const miniMapContext = miniMapElem.getContext('2d');

    infoElem.style.right = '8px';
    infoElem.style.top = (mrect.bottom - containerRect.top + tableMargin) + 'px';
    infoElem.style.width = miniMapSize + 'px';

    infoElem.style.textAlign = 'left';

    const perfWidth = 200;
    const perfHeight = 200;
    const perfElem = document.createElement('canvas');
    perfElem.style.position = 'absolute';
    perfElem.style.pointerEvents = "none";
    perfElem.style.border = '1px solid #000';
    perfElem.setAttribute("width", perfWidth);
    perfElem.setAttribute("height", perfHeight);
    perfElem.style.width = perfWidth + 'px';
    perfElem.style.height = perfHeight + 'px';
    perfElem.style.left = '8px';
    perfElem.style.bottom = '8px';
    perfElem.style.backgroundColor = "rgba(0, 0, 0, 0.5)";
    container.appendChild(perfElem);
    const perfContext = perfElem.getContext('2d');

    const perfLabel = document.createElement('div');
    perfLabel.style.position = 'absolute';
    perfLabel.style.pointerEvents = "none";
    perfLabel.style.textAlign = "justify";
    perfLabel.style.left = '8px';
    perfLabel.style.bottom = '216px';
    perfLabel.style.padding = "4px";
    perfLabel.style.backgroundColor = "rgba(0, 0, 0, 0.75)";
    container.appendChild(perfLabel);

    refreshSize();

    const toolBeltSize = 10;
    var toolElems = [];
    var toolOverlays = [];
    var toolCursorElem;

    function updateToolCursor(){
        var currentTool = sim.get_selected_tool();
        if(!toolCursorElem){
            toolCursorElem = document.createElement('div');
            toolCursorElem.style.border = '2px blue solid';
            toolCursorElem.style.pointerEvents = 'none';
            toolBarElem.appendChild(toolCursorElem);
        }
        toolCursorElem.style.position = 'absolute';
        toolCursorElem.style.top = '4px';
        toolCursorElem.style.left = (tilesize * currentTool + 4) + 'px';
        toolCursorElem.style.width = '30px';
        toolCursorElem.style.height = '30px';
        toolCursorElem.style.display = currentTool !== null ? 'block' : 'none';
        updateMouseIcon();
    }

    function updateMouseIcon(){
        const item = sim.get_selected_tool_or_item();
        if(item){
            mouseIcon.style.display = "block";
            let imageFile = getImageFile(item);
            mouseIcon.style.backgroundImage = `url(${imageFile.url})`;
        }
        else
            mouseIcon.style.display = "none";
    }

    function setToolTip(elem, text){
        var r = elem.getBoundingClientRect();
        var cr = container.getBoundingClientRect();
        toolTip.style.display = 'block';
        toolTip.innerHTML = text;
        const toolTipRect = toolTip.getBoundingClientRect();
        toolTip.style.left = (r.left - cr.left) + 'px';
        toolTip.style.top = (r.top - cr.top - toolTipRect.height) + 'px';
    }
    const renderToolTip = (elem, idx) => {
        const tool = sim.get_tool_desc(idx);
        let text = "";
        if(!tool){
            text = "<b>Empty slot</b><br>"
                + "Select an item in the inventory and click here to put the item into this slot.";
        }
        else{
            var desc = tool[1];
            if(0 < desc.length)
                desc = '<br>' + desc;
            text = '<b>' + tool[0] + '</b>'
                + `<br><i>Shortcut: '${(idx + 1) % 10}'</i>` + desc;
        }
        setToolTip(elem, text);
    };

    function deselectPlayerInventory(){
        selectedInventory = null;
        sim.deselect_player_inventory();
        mouseIcon.style.display = "none";
    }

    // Tool bar
    var toolBarElem = document.getElementById('toolBar');
    toolBarElem.style.borderStyle = 'solid';
    toolBarElem.style.borderWidth = '1px';
    toolBarElem.style.borderColor = 'red';
    toolBarElem.style.position = 'absolute';
    toolBarElem.margin = '3px';
    // toolBarElem.style.top = '480px';
    // toolBarElem.style.left = '50%';
    toolBarElem.style.width = ((toolBeltSize + 2) * tilesize + 8) + 'px';
    toolBarElem.style.height = (tilesize + 8) + 'px';
    var toolBarCanvases = [];
    for(var i = 0; i < toolBeltSize; i++){
        var toolContainer = document.createElement('span');
        toolContainer.style.position = 'absolute';
        toolContainer.style.display = 'inline-block';
        toolContainer.style.width = '31px';
        toolContainer.style.height = '31px';
        toolContainer.style.top = '4px';
        toolContainer.style.left = (32.0 * i + 4) + 'px';
        toolContainer.style.border = '1px black solid';

        // Overlay for item count
        var overlay = document.createElement('div');
        toolOverlays.push(overlay);
        overlay.setAttribute('class', 'overlay noselect');
        overlay.innerHTML = '0';

        var toolElem = document.createElement("canvas");
        toolElems.push(toolElem);
        toolElem.width = 32;
        toolElem.height = 32;
        toolElem.style.left = '0px';
        toolElem.style.top = '0px';
        toolElem.style.width = '31px';
        toolElem.style.height = '31px';
        toolElem.style.position = 'absolute';
        toolElem.style.textAlign = 'center';
        toolElem.onmousedown = function(e){
            var currentTool = toolElems.indexOf(this);
            const result = sim.select_tool(currentTool);
            if(result === "ShowInventory"){
                showInventory();
            }
            else{
                updateToolBarImage();
                updateToolBar();
                renderToolTip(this, currentTool);
            }
            updateInventory(sim.get_player_inventory());
            updateToolCursor(currentTool);
        }
        toolElem.onmouseenter = function(e){
            var idx = toolElems.indexOf(this);
            if(idx < 0 || toolBeltSize <= idx)
                return;
            renderToolTip(this, idx);
        };
        toolElem.onmouseleave = (_e) => toolTip.style.display = 'none';
        toolContainer.appendChild(toolElem);
        toolBarCanvases.push(toolElem);
        toolContainer.appendChild(overlay);
        toolBarElem.appendChild(toolContainer);
    }

    var rotateButton = document.createElement('div');
    rotateButton.style.width = '31px';
    rotateButton.style.height = '31px';
    rotateButton.style.position = 'relative';
    rotateButton.style.top = '4px';
    rotateButton.style.left = (32.0 * i++ + 4) + 'px';
    rotateButton.style.border = '1px blue solid';
    rotateButton.style.backgroundImage = `url(${rotateImage}`;
    rotateButton.onmousedown = () => rotate();
    rotateButton.onmouseenter = (e) => setToolTip(e.target, "<b>Rotate</b><br><i>Shortcut: (R)</i>");
    rotateButton.onmouseleave = (_e) => toolTip.style.display = 'none';
    toolBarElem.appendChild(rotateButton);
    // Set the margin after contents are initialized
    // toolBarElem.style.marginLeft = (-(toolBarElem.getBoundingClientRect().width + miniMapSize + tableMargin) / 2) + 'px';

    const inventoryButton = document.createElement('div');
    inventoryButton.style.width = '31px';
    inventoryButton.style.height = '31px';
    inventoryButton.style.position = 'absolute';
    inventoryButton.style.top = '4px';
    inventoryButton.style.left = (32.0 * i + 4) + 'px';
    inventoryButton.style.border = '1px blue solid';
    inventoryButton.style.backgroundImage = `url(${inventory})`;
    inventoryButton.onmousedown = () => showInventory();
    inventoryButton.onmouseenter = (e) => setToolTip(e.target, "<b>Inventory</b><br><i>Shortcut: (E)</i>");
    inventoryButton.onmouseleave = () => toolTip.style.display = 'none';
    toolBarElem.appendChild(inventoryButton);

    function updateToolBarImage(){
        for(var i = 0; i < toolBarCanvases.length; i++){
            var canvasElem = toolBarCanvases[i];
            var context = canvasElem.getContext('2d');
            try{
                sim.render_tool(i, context);
            } catch(e) {
                console.error(e);
            }
        }
    }

    function rotate(){
        if(sim.rotate_tool())
            updateToolBarImage();
    }

    function updateToolBar(){
        var inventory = sim.tool_inventory();
        for(var i = 0; i < inventory.length; i++)
            toolOverlays[i].innerHTML = inventory[i];
    }


    const POPUP_LIFE = 30;
    const popupTexts = [];
    function popupText(text, x, y){
        const elem = document.createElement("div");
        elem.className = "popupText";
        elem.style.left = `${x}px`;
        elem.style.top = `${y}px`;
        elem.innerHTML = text;
        popupContainer.appendChild(elem);
        popupTexts.push({
            elem,
            y,
            life: POPUP_LIFE,
        });
    }

    function animatePopupTexts(){
        for(let i = 0; i < popupTexts.length;) {
            const popup = popupTexts[i];
            popup.y -= 1;
            popup.elem.style.top = `${popup.y}px`;
            if(--popup.life <= 0){
                popupContainer.removeChild(popup.elem);
                popupTexts.splice(i, 1);
            }
            else{
                i++;
            }
        }
    }

    function updateInventory(inventory){
        try{
            updateInventoryInt(playerInventoryElem, sim, false, inventory);
        }catch(e){
            console.log(e);
        }
    }

    function updateStructureInventory(pos){
        if(pos){
            // Don't update with non-selected structure inventory
            const selPos = sim.get_selected_inventory();
            if(!selPos || pos[0] !== selPos[0] || pos[1] !== selPos[1])
                return;
        }
        const position = pos ? pos : sim.get_selected_inventory();
        updateInventoryInt(inventoryContentElem, sim, false, sim.get_structure_inventory(
            ...position, "Input"));
        updateInventoryInt(outputInventoryContentElem, sim, false, sim.get_structure_inventory(
            ...position, "Output"));
    }

    function generateItemImage(i, iconSize, count){
        var img = document.createElement('div');
        var imageFile = getImageFile(i);
        img.style.backgroundImage = `url(${imageFile.url})`;
        var size = iconSize ? 32 : objViewSize;
        img.style.width = size + 'px';
        img.style.height = size + 'px';
        img.style.display = 'inline-block';
        img.style.backgroundSize = size * imageFile.widthFactor + 'px ' + size * imageFile.heightFactor + 'px';
        img.setAttribute('draggable', 'false');
        if(iconSize){
            var container = document.createElement('span');
            container.style.position = 'relative';
            container.style.display = 'inline-block';
            container.style.width = size + 'px';
            container.style.height = size + 'px';
            container.appendChild(img);
            var overlay = document.createElement('div');
            overlay.setAttribute('class', 'overlay noselect');
            overlay.innerHTML = count || 0;
            container.appendChild(overlay);
            return container;
        }
        return img;
    }

    function microTask(f){
        Promise.resolve().then(f);
    }

    function updateInventoryInt(elem, owner, icons, inventoryData, titleElem = null){
        // Local function to update DOM elements based on selection
        function updateInventorySelection(elem){
            for(var i = 0; i < elem.children.length; i++){
                var celem = elem.children[i];
                celem.style.backgroundColor =
                    celem.itemName === selectedInventoryItem ? "#00ffff" : "";
            }
        }

        // Defer execution of updateMouseIcon in order to avoid 
        // "recursive use of an object detected which would lead to unsafe aliasing in rust"
        microTask(updateMouseIcon);

        if(!inventoryData || inventoryData.length === 0){
            elem.style.display = "none";
            if(titleElem)
                titleElem.style.display = "none";
            return;
        }
        elem.style.display = "block";
        if(titleElem)
            titleElem.style.display = "block";
        const [inventory, item] = inventoryData;

        selectedInventoryItem = item;

        // Clear the elements first
        while(elem.firstChild)
            elem.removeChild(elem.firstChild);

        for(var i in inventory){
            var [name, v] = inventory[i];
            var div;
            if(icons){
                div = generateItemImage(name, true, v);
            }
            else{
                div = document.createElement('div');
                div.appendChild(generateItemImage(name));
                var text = document.createElement('span');
                text.innerHTML = v + ' ' + name;
                div.appendChild(text);
                div.style.textAlign = 'left';
            }
            if(selectedInventory === owner && selectedInventoryItem === name)
                div.style.backgroundColor = '#00ffff';
            div.setAttribute('class', 'noselect');
            div.itemName = name;
            div.itemAmount = v;
            /// Either clicking or start dragging will select the item, so that
            /// it can be moved on drop
            function selectThisItem(itemName){
                if(selectedInventory === owner && selectedInventoryItem === itemName){
                    deselectPlayerInventory();
                    selectedInventoryItem = null;
                    updateInventorySelection(elem);
                    return;
                }
                selectedInventory = owner;
                selectedInventoryItem = itemName;
                if(elem === playerInventoryElem){
                    sim.select_player_inventory(selectedInventoryItem);
                    updateMouseIcon();
                }
                else{
                    sim.select_structure_inventory(selectedInventoryItem);
                }
                updateInventorySelection(elem);
            };
            div.onclick = (name => evt => {
                selectThisItem(name);
                evt.stopPropagation();
            })(name);
            div.setAttribute('draggable', 'true');
            div.ondragstart = (name => ev => {
                console.log("dragStart");
                selectThisItem(name);
                ev.dataTransfer.dropEffect = 'move';
                // Encode information to determine item to drop into a JSON
                ev.dataTransfer.setData(textType, JSON.stringify({
                    type: name,
                    fromPlayer: elem === playerInventoryElem,
                    inventoryType: elem === inventoryContentElem ? "Input" : "Output",
                }));
            })(name);
            elem.appendChild(div);
        }
    }

    const inventory2ClientElem = document.getElementById('inventory2Client');
    const inputInventoryTitleElem = document.getElementById('inputInventoryTitle');
    const inventoryContentElem = document.getElementById('inputInventoryContent');
    inventoryContentElem.onclick = () => onInventoryClick(false, true);
    const outputInventoryContentElem = document.getElementById('outputInventoryContent');
    outputInventoryContentElem.onclick = () => onInventoryClick(false, false);
    const outputInventoryTitleElem = document.getElementById('outputInventoryTitle');
    const burnerContainer = document.getElementById('burnerContainer');
    const inputFuelElem = document.getElementById('inputFuel');
    inputFuelElem.style.backgroundImage = `url(${fuelBack})`;

    [inventoryContentElem, outputInventoryContentElem, inputFuelElem].forEach((elem, idx) => {
        elem.ondragover = function(ev){
            var ok = false;
            for(var i = 0; i < ev.dataTransfer.types.length; i++){
                if(ev.dataTransfer.types[i].toUpperCase() === textType.toUpperCase())
                    ok = true;
            }
            if(ok){
                ev.preventDefault();
                // Set the dropEffect to move
                ev.dataTransfer.dropEffect = "move";
            }
        }
        elem.addEventListener("drop", (ev) => {
            ev.preventDefault();
            var data = JSON.parse(ev.dataTransfer.getData(textType));
            if(data.fromPlayer){
                // The amount could have changed during dragging, so we'll query current value
                // from the source inventory.
                if(sim.move_selected_inventory_item(!data.fromPlayer, idx === 0 ? "Input" : idx === 1 ? "Output" : "Burner")){
                    deselectPlayerInventory();
                    updateInventory(sim.get_player_inventory());
                    updateToolBar();
                    updateStructureInventory();
                }
            }
        }, true);
    });
    inventoryElem.style.display = 'none';

    const inventory2CloseButton = document.getElementById("inventory2CloseButton");
    inventory2CloseButton.style.backgroundImage = `url(${closeImage})`;
    inventory2CloseButton.addEventListener("click", function(){
        inventoryElem.style.display = "none";
    });

    function dragWindowMouseDown(evt,elem,pos){
        pos = [evt.screenX, evt.screenY];
        bringToTop(elem);
        var mousecaptorElem = document.getElementById('mousecaptor');
        mousecaptorElem.style.display = 'block';

        // Dragging moves windows
        function mousemove(evt){
            if(!pos)
                return;
            var containerElem = document.getElementById('container2');
            var cr = containerElem.getBoundingClientRect();
            var rel = [evt.screenX - pos[0], evt.screenY - pos[1]];
            pos = [evt.screenX, evt.screenY];
            var r = elem.getBoundingClientRect();
            var left = elem.style.left !== '' ? parseInt(elem.style.left) : (cr.left + cr.right) / 2;
            var top = elem.style.top !== '' ? parseInt(elem.style.top) : (cr.top + cr.bottom) / 2;
            elem.style.left = (left + rel[0]) + 'px';
            elem.style.top = (top + rel[1]) + 'px';
        }
        
        mousecaptorElem.addEventListener('mousemove', mousemove);
        mousecaptorElem.addEventListener('mouseup', function(evt){
            // Stop dragging a window
            elem = null;
            this.removeEventListener('mousemove', mousemove);
            this.style.display = 'none';
        });
    }

    /// An array of window elements which holds order of z indices.
    var windowOrder = [];

    var inventoryDragStart = null;

    var inventoryTitleElem = document.getElementById('inventory2Title');

    inventoryTitleElem.addEventListener('mousedown', function(evt){
        dragWindowMouseDown(evt, inventoryElem, inventoryDragStart);
    });

    /// Bring a window to the top on the other windows.
    function bringToTop(elem){
        var oldIdx = windowOrder.indexOf(elem);
        if(0 <= oldIdx && oldIdx < windowOrder.length - 1){
            windowOrder.splice(oldIdx, 1);
            windowOrder.push(elem);
            for(var i = 0; i < windowOrder.length; i++)
                windowOrder[i].style.zIndex = i + windowZIndex;
        }
        var mousecaptorElem = document.getElementById('mousecaptor');
        mousecaptorElem.style.zIndex = i + windowZIndex; // The mouse capture element comes on top of all other windows
    }

    let burnerItemElem = null;
    function showBurnerStatus([c, r]){
        const [burnerInventory, _] = sim.get_structure_inventory(c, r, "Burner");
        if(burnerInventory){
            burnerContainer.style.display = "block";
            const elem = inputFuelElem;
            // Clear the elements first
            // while(elem.firstChild)
            //     elem.removeChild(elem.firstChild);

            if(0 < burnerInventory.length){
                const [name, v] = burnerInventory[0];
                if(burnerItemElem === null){
                    burnerItemElem = generateItemImage(name, true, v);
                    burnerItemElem.setAttribute('draggable', 'true');
                }
                else{
                    const imageFile = getImageFile(i);
<<<<<<< HEAD
                    burnerItemElem.src = 'url(' + (imageFile instanceof Array ?
                        imageFile[0] : imageFile) + ')';
                    if(1 < burnerItemElem.children.length)
                        burnerItemElem.children[1].innerHTML = v;
=======
                    burnerItemElem.src = `url(${imageFile.url})`;
                    burnerItemElem.children[1].innerHTML = v;
>>>>>>> 05b3101e
                }
                burnerItemElem.ondragstart = function(ev){
                    console.log("dragStart");
                    // selectThisItem(this.itemName);
                    ev.dataTransfer.dropEffect = 'move';
                    // Encode information to determine item to drop into a JSON
                    ev.dataTransfer.setData(textType, JSON.stringify({
                        type: name,
                        fromPlayer: false,
                        inventoryType: "Burner",
                    }));
                };
                burnerItemElem.setAttribute('class', 'noselect');
                elem.appendChild(burnerItemElem);
            }
            else if(burnerItemElem){
                elem.removeChild(burnerItemElem);
                burnerItemElem = null;
            }

            const burnerEnergy = sim.get_structure_burner_energy(c, r, true);
            if(burnerEnergy){
                const burnerEnergyElem = document.getElementById('burnerEnergy');
                burnerEnergyElem.style.width = `${burnerEnergy[0] / burnerEnergy[1] * 80}px`;
            }
        }
        else{
            burnerContainer.style.display = "none";
        }
    }

    function showInventory(event){
        if(inventoryElem.style.display !== "none"){
            inventoryElem.style.display = "none";
            return;
        }
        // else if(tile.structure && tile.structure.inventory){
        else if(event){
            inventoryElem.style.display = "block";
            inventoryElem.classList = "inventoryWide";
            inventory2ClientElem.style.display = "block";
            playerElem.style.left = '370px';
            placeCenter(inventoryElem);
            bringToTop(inventoryElem);
            // var recipeSelectButtonElem = document.getElementById('recipeSelectButton');
            recipeSelectButtonElem.style.display = !event.recipe_enable ? "none" : "block";
            // toolTip.style.display = "none"; // Hide the tool tip for "Click to oepn inventory"
            const pos = event.pos;
            updateInventoryInt(inventoryContentElem, sim, false, sim.get_structure_inventory(pos[0], pos[1], "Input"), inputInventoryTitleElem);
            updateInventoryInt(outputInventoryContentElem, sim, false, sim.get_structure_inventory(pos[0], pos[1], "Output"), outputInventoryTitleElem);
            showBurnerStatus(pos);
        }
        else{
            inventoryElem.style.display = "block";
            inventoryElem.classList = "inventoryNarrow";
            inventory2ClientElem.style.display = "none";
            recipeSelectButtonElem.style.display = "none";
            playerElem.style.left = "40px";
        }
    }

    let recipeTarget = null;

    function recipeDraw(recipe, onclick){
        const recipeBox = document.createElement("div");
        recipeBox.className = "recipe-box";
        recipeBox.onclick = onclick;
        const timeIcon = document.createElement("span");
        timeIcon.style.display = "inline-block";
        timeIcon.style.margin = "1px";
        timeIcon.innerHTML = getHTML(generateItemImage("time", true, recipe.recipe_time), true);
        recipeBox.appendChild(timeIcon);
        const inputBox = document.createElement("span");
        inputBox.style.display = "inline-block";
        inputBox.style.width = "50%";
        for(var k in recipe.input)
            inputBox.innerHTML += getHTML(generateItemImage(k, true, recipe.input[k]), true);
        recipeBox.appendChild(inputBox);
        const arrowImg = document.createElement("img");
        arrowImg.src = rightarrow;
        arrowImg.style.width = "20px";
        arrowImg.style.height = "32px";
        recipeBox.appendChild(arrowImg);
        const outputBox = document.createElement("span");
        outputBox.style.display = "inline-block";
        outputBox.style.width = "10%";
        for(var k in recipe.output)
            outputBox.innerHTML += getHTML(generateItemImage(k, true, recipe.output[k]), true);
        recipeBox.appendChild(outputBox);
        return recipeBox;
    }

    /// Convert a HTML element to string.
    /// If deep === true, descendants are serialized, too.
    function getHTML(who, deep){
        var div = document.createElement('div');
        div.appendChild(who.cloneNode(false));
        var txt = div.innerHTML;
        if(deep){
            var ax = txt.indexOf('>')+1;
            txt= txt.substring(0, ax)+who.innerHTML+ txt.substring(ax);
        }
        return txt;
    }

    function showRecipeSelect(){
        var recipeSelector = document.getElementById('recipeSelector');
        var recipeSelectorContent = document.getElementById('recipeSelectorContent');
        if(recipeSelector.style.display !== "none"){
            recipeSelector.style.display = "none";
            return;
        }
        else if(sim.get_selected_inventory()){
            recipeSelector.style.display = "block";
            bringToTop(recipeSelector);
            recipeTarget = sim.get_selected_inventory();
            var text = "";
            var recipes = sim.get_structure_recipes(...sim.get_selected_inventory());
            while(0 < recipeSelectorContent.childNodes.length)
                recipeSelectorContent.removeChild(recipeSelectorContent.childNodes[0]);
            for(var i = 0; i < recipes.length; i++){
                const index = i;
                recipeSelectorContent.appendChild(recipeDraw(recipes[i], (evt) => {
                    sim.select_recipe(recipeTarget[0], recipeTarget[1], index);
                    recipeSelector.style.display = "none";
                }));
            }
            // recipeSelectorContent.innerHTML = text;
        }
        else{
            recipeTarget = null;
            recipeSelectorContent.innerHTML = "No recipes available";
        }
    }

    function hideRecipeSelect(){
        var recipeSelector = document.getElementById('recipeSelector');
        recipeSelector.style.display = "none";
    }
    const recipeSelectorCloseButton = document.getElementById('recipeSelectorCloseButton');
    recipeSelectorCloseButton.onclick = hideRecipeSelect;
    recipeSelectorCloseButton.style.backgroundImage = `url(${closeImage})`;

    // Place a window element at the center of the container, assumes the windows have margin set in the middle.
    function placeCenter(elem){
        var elemRect = elem.getBoundingClientRect();
        var bodyRect = document.body.getBoundingClientRect();
        elem.style.left = ((bodyRect.width - elemRect.width) / 2) + 'px';
        elem.style.top = ((bodyRect.height - elemRect.height) / 2) + 'px';
    }

    placeCenter(inventoryElem);
    windowOrder.push(inventoryElem);

    const recipeSelectButtonElem = document.getElementById('recipeSelectButton');
    recipeSelectButtonElem.onclick = showRecipeSelect;

    var recipeSelectorDragStart = null;

    const recipeSelectorTitle = document.getElementById('recipeSelectorTitle');
    const recipeSelector = document.getElementById('recipeSelector');
    if(recipeSelectorTitle && recipeSelector){
        placeCenter(recipeSelector);
        windowOrder.push(recipeSelector);
        recipeSelectorTitle.addEventListener('mousedown', function(evt){
            dragWindowMouseDown(evt, recipeSelector, recipeSelectorDragStart);
        })
    }

    const playerElem = document.createElement('div');
    playerElem.style.position = 'absolute';
    playerElem.style.left = '370px';
    playerElem.style.top = '20px';
    playerElem.style.width = (320) + 'px';
    playerElem.style.height = (160) + 'px';
    inventoryElem.appendChild(playerElem);

    const playerInventoryTitleElem = document.createElement('div');
    playerInventoryTitleElem.innerHTML = "Player inventory";
    playerInventoryTitleElem.classList = "inventoryTitle";
    playerElem.appendChild(playerInventoryTitleElem);

    const playerInventoryContainerElem = document.createElement('div');
    playerInventoryContainerElem.style.overflow = 'hidden';
    playerInventoryContainerElem.style.borderStyle = 'solid';
    playerInventoryContainerElem.style.borderWidth = '1px';
    playerInventoryContainerElem.style.border = '1px solid #00f';
    playerInventoryContainerElem.style.backgroundColor = '#ffff7f';
    playerInventoryContainerElem.style.height = (160) + 'px';
    playerInventoryContainerElem.style.margin = '3px';
    playerElem.appendChild(playerInventoryContainerElem);

    const playerInventoryElem = document.createElement('div');
    playerInventoryElem.style.overflowY = 'scroll';
    playerInventoryElem.style.width = '100%';
    playerInventoryElem.style.height = '100%';
    playerInventoryElem.style.textAlign = 'left';
    playerInventoryElem.ondragover = function(ev){
        var ok = false;
        for(var i = 0; i < ev.dataTransfer.types.length; i++){
            if(ev.dataTransfer.types[i].toUpperCase() === textType.toUpperCase())
                ok = true;
        }
        if(ok){
            ev.preventDefault();
            // Set the dropEffect to move
            ev.dataTransfer.dropEffect = "move";
        }
    }
    playerInventoryElem.ondrop = function(ev){
        ev.preventDefault();
        var data = JSON.parse(ev.dataTransfer.getData(textType));
        if(!data.fromPlayer){
            if(sim.move_selected_inventory_item(!data.fromPlayer, data.inventoryType)){
                deselectPlayerInventory();
                updateInventory(sim.get_player_inventory());
                updateToolBar();
                updateStructureInventory();
            }
        }
    }
    playerInventoryElem.onclick = function(){onInventoryClick(true, true)};
    playerInventoryContainerElem.appendChild(playerInventoryElem);

    function onInventoryClick(isPlayer, isInput){
        // Update only if the selected inventory is the other one from destination.
        if(sim.get_selected_inventory() !== null){
            if(sim.move_selected_inventory_item(isPlayer, isInput ? "Input" : "Output")){
                deselectPlayerInventory();
                updateInventory(sim.get_player_inventory());
                updateToolBar();
                updateStructureInventory();
            }
        }
    }

    let dragging = null;
    canvas.addEventListener("mousedown", function(evt){
        processEvents(sim.mouse_down([evt.offsetX, evt.offsetY], evt.button));
        if(evt.button === 0)
            dragging = [evt.offsetX, evt.offsetY, false];
        evt.stopPropagation();
        evt.preventDefault();
        return false;
    });
    canvas.addEventListener("contextmenu", function(evt){
        evt.preventDefault();
    });
    canvas.addEventListener("mousemove", function(evt){
        if(!paused)
            sim.mouse_move([evt.offsetX, evt.offsetY]);
        if(dragging){
            sim.delta_viewport_pos(evt.offsetX - dragging[0], evt.offsetY - dragging[1], true);
            dragging = [evt.offsetX, evt.offsetY, true];
        }
    });
    canvas.addEventListener("mouseup", (evt) => {
        if(!dragging || !dragging[2]){
            if(!paused)
                processEvents(sim.mouse_up([evt.offsetX, evt.offsetY], evt.button));
        }
        dragging = null;
    })

    canvas.addEventListener("mouseleave", function(evt){
        if(!paused)
            sim.mouse_leave([evt.offsetX, evt.offsetY]);
        dragging = null;
    });

    canvas.addEventListener("wheel", function(evt){
        if(!paused){
            sim.mouse_wheel(evt.deltaY, evt.offsetX, evt.offsetY);
        }
        evt.preventDefault();
    });

    function onKeyDown(event){
        if(event.keyCode === 18){ // Alt key
            altModeBox.checked = !altModeBox.checked;
            sim.set_alt_mode(altModeBox.checked);
            event.preventDefault();
            return;
        }
        const result = sim.on_key_down(event.keyCode);
        if(result){
            if(result[0] === "ShowInventory"){
                showInventory();
            }
            updateToolBarImage();
            updateToolCursor();
            event.preventDefault();
        }
        else if(event.keyCode === 80)
            paused = !paused;
    }
    window.addEventListener( 'keydown', onKeyDown, false );

    try{
        sim.load_game();
    }
    catch(e){
        console.error(e);
    }

    updateToolBarImage();

    window.addEventListener( "beforeunload", () => {
        sim.save_game();
        localStorage.setItem("FactorishWasmViewSettings", JSON.stringify({
            "headerVisible": headerContainer.style.display !== "none",
        }));
    });

    const copyButton = document.getElementById("copyButton");
    copyButton.onclick = () => {
        const copyText = document.getElementById('saveText');
        copyText.value = sim.serialize_game();

        copyText.select();
        copyText.setSelectionRange(0, 99999); /*For mobile devices*/

        document.execCommand("copy");
    };

    const saveButton = document.getElementById("saveButton");
    saveButton.onclick = () => {
        var textFileAsBlob = new Blob([sim.serialize_game()], {
            type: 'text/json'
        });
        var fileNameToSaveAs = "save.json";
    
        var downloadLink = document.createElement("a");
        downloadLink.download = fileNameToSaveAs;
        downloadLink.innerHTML = "Download File";
        let appended = false;
        if (window.webkitURL != null) {
            downloadLink.href = window.webkitURL.createObjectURL(textFileAsBlob);
        }
        else {
            downloadLink.href = window.URL.createObjectURL(textFileAsBlob);
            downloadLink.style.display = "none";
            document.body.appendChild(downloadLink);
            appended = true;
        }
        downloadLink.click();
        if(appended) {
            document.body.removeChild(downloadLink);
        }
    };

    const body = document.body;
    body.addEventListener("mousemove", (evt) => {
        let mousePos = [evt.clientX, evt.clientY];
        mouseIcon.style.left = `${mousePos[0]}px`;
        mouseIcon.style.top = `${mousePos[1]}px`;
    });

    const loadFile = document.getElementById('loadFile');
    loadFile.addEventListener('change', (event) => {
        const reader = new FileReader();
        reader.onload = (event) => {
            sim.deserialize_game(event.target.result);
        };
        reader.readAsText(event.target.files[0]);
    });

    const loadButton = document.getElementById("loadButton");
    loadButton.onclick = () => {
        loadFile.click();
    };

    updateToolBar();

    updateInventory(sim.get_player_inventory());

    function processEvents(events){
        if(!events)
            return;
        for(let event of events){
            if(event.UpdateStructureInventory && event.UpdateStructureInventory instanceof Array){
                // console.log(`updateStructureInventory event received ${event}`);
                updateStructureInventory(event.UpdateStructureInventory);
            }
            if(event === "UpdatePlayerInventory"){
                console.log("UpdatePlayerInventory event received");
                updateInventory(sim.get_player_inventory());
                updateToolBar();
            }
            else if(event.ShowInventoryAt && event.ShowInventoryAt instanceof Object){
                showInventory(event.ShowInventoryAt);
            }
        }
    }

    const generateBoard = document.getElementById("generateBoard");
    generateBoard.addEventListener("click", () => {
        const sizeStr = document.getElementById("sizeSelect").value;
        if(sizeStr === "unlimited"){
            xsize = ysize = 128;
            unlimited = true;
        }
        else{
            xsize = ysize = parseInt(sizeStr);
            unlimited = false;
        }
        sim = new FactorishState(
            {
                width: xsize,
                height: ysize,
                unlimited,
                terrain_seed: terrainSeed,
                water_noise_threshold: waterNoiseThreshold,
                resource_amount: resourceAmount,
                noise_scale: noiseScale,
                noise_threshold: noiseThreshold,
                noise_octaves: noiseOctaves,
            },
            updateInventory,
            popupText,
            scenarioSelectElem.value,
            context,
            loadedImages);
        try{
            sim.render_init(canvas, infoElem, loadedImages);
            sim.render_gl_init(context);
        } catch(e) {
            alert(`FactorishState.render_init failed: ${e}`);
        }
    });

    const altModeBox = document.getElementById("altModeBox");
    altModeBox.addEventListener("click", () => sim.set_alt_mode(altModeBox.checked));
    const showDebugBBox = document.getElementById("showDebugBBox");
    showDebugBBox.addEventListener("click", () => sim.set_debug_bbox(showDebugBBox.checked));
    const showDebugFluidBox = document.getElementById("showDebugFluidBox");
    showDebugFluidBox.addEventListener("click", () => sim.set_debug_fluidbox(showDebugFluidBox.checked));
    const showDebugPowerNetwork = document.getElementById("showDebugPowerNetwork");
    showDebugPowerNetwork.addEventListener("click", () => sim.set_debug_power_network(showDebugPowerNetwork.checked));
    const showPerfGraph = document.getElementById("showPerfGraph");
    showPerfGraph.addEventListener("click", updatePerfVisibility);
    const useWebGLInstancing = document.getElementById("useWebGLInstancing");
    useWebGLInstancing.addEventListener("click", () => sim.set_use_webgl_instancing(useWebGLInstancing.checked));

    function updatePerfVisibility() {
        perfElem.style.display = showPerfGraph.checked ? "block" : "none";
        perfLabel.style.display = showPerfGraph.checked ? "block" : "none";
    }

    updatePerfVisibility();

    window.setInterval(function(){
        if(!paused)
            processEvents(sim.simulate(0.05));
        try{
            let result = sim.render_gl(context);
        }
        catch(e){
            console.error(e);
        }

        const selPos = sim.get_selected_inventory();
        if(selPos){
            showBurnerStatus(selPos);
        }

        const minimapData = sim.render_minimap(miniMapSize, miniMapSize);
        const viewportScale = sim.get_viewport_scale();
        if(minimapData){
            (async () => {
                const imageBitmap = await createImageBitmap(minimapData);
                miniMapContext.fillStyle = "#7f7f7f";
                miniMapContext.fillRect(0, 0, miniMapSize, miniMapSize);
                miniMapContext.drawImage(imageBitmap, 0, 0, miniMapSize, miniMapSize, 0, 0, miniMapSize, miniMapSize);
                miniMapContext.strokeStyle = "blue";
                miniMapContext.lineWidth = 1.;
                const miniMapRect = miniMapElem.getBoundingClientRect();
                const viewport = canvas.getBoundingClientRect();
                miniMapContext.strokeRect(
                    (miniMapRect.width - viewport.width / 32. / viewportScale) / 2,
                    (miniMapRect.height - viewport.height / 32. / viewportScale) / 2,
                    viewport.width / 32. / viewportScale,
                    viewport.height / 32. / viewportScale,
                );
            })()
        }

        animatePopupTexts();

        if(showPerfGraph.checked){
            const colors = ["#fff", "#ff3f3f", "#7f7fff", "#00ff00", "#ff00ff", "#fff"];
            while(perfLabel.firstChild) perfLabel.removeChild(perfLabel.firstChild);
            sim.render_perf(perfContext).forEach((text, idx) => {
                const elem = document.createElement("div");
                elem.innerHTML = text;
                elem.style.color = colors[idx % colors.length];
                perfLabel.appendChild(elem);
            });
        }
        // console.log(result);
    }, 50);
    // simulate()
})();<|MERGE_RESOLUTION|>--- conflicted
+++ resolved
@@ -740,15 +740,8 @@
                 }
                 else{
                     const imageFile = getImageFile(i);
-<<<<<<< HEAD
-                    burnerItemElem.src = 'url(' + (imageFile instanceof Array ?
-                        imageFile[0] : imageFile) + ')';
-                    if(1 < burnerItemElem.children.length)
-                        burnerItemElem.children[1].innerHTML = v;
-=======
                     burnerItemElem.src = `url(${imageFile.url})`;
                     burnerItemElem.children[1].innerHTML = v;
->>>>>>> 05b3101e
                 }
                 burnerItemElem.ondragstart = function(ev){
                     console.log("dragStart");
